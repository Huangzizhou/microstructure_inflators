--- conflicted
+++ resolved
@@ -74,9 +74,6 @@
             m_hasSelfSupportingConstraints = false;
         }
 
-        // Positioning constraints (cannot fall out of simplex or base unit)
-        m_positioningConstraints = inflator.positioningConstraints(m_params);
-
         // std::cout << "Inflating" << std::endl;
         BENCHMARK_START_TIMER_SECTION("Inflate");
         try {
@@ -162,14 +159,12 @@
     // velocity vector fields
     OForm differential() const {
         OForm full;
-
         for (const auto &term : m_objectiveTerms) {
             OForm contrib = term.second->diff_bdry();
             contrib *= term.second->normalizedWeight();
             if (full.domainSize() == 0) full  = contrib;
             else                        full += contrib;
         }
-
         return full;
     }
 
@@ -386,14 +381,6 @@
         return m_selfSupportingConstraints;
     }
 
-    // Return the positioning inequality constraints in the form of a matrix
-    // acting on a homogenous parameter vector:
-    //      C [p] >= 0
-    //        [1]
-    Eigen::Matrix<Real, Eigen::Dynamic, Eigen::Dynamic> positioningConstraints() const {
-        return m_positioningConstraints;
-    }
-
     // Tell this iterate that it was inflated with a different set of paramters
     // than it actually was (useful when a perturbation is applied to circumvent
     // meshing problems, but we want paramsDiffer() to return false for the
@@ -416,11 +403,7 @@
 
     bool m_printable;
     Eigen::Matrix<Real, Eigen::Dynamic, Eigen::Dynamic> m_selfSupportingConstraints;
-<<<<<<< HEAD
-    Eigen::Matrix<Real, Eigen::Dynamic, Eigen::Dynamic> m_positioningConstraints;
-=======
     bool m_hasSelfSupportingConstraints;
->>>>>>> 7f804de0
 
     ObjectiveTermMap m_objectiveTerms; 
     ConstraintMap    m_constraints; 
