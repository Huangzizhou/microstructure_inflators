////////////////////////////////////////////////////////////////////////////////
// Inflator.hh
////////////////////////////////////////////////////////////////////////////////
/*! @file
//      Abstract base class for inflators.
*/ 
//  Author:  Julian Panetta (jpanetta), julian.panetta@gmail.com
//  Company:  New York University
//  Created:  12/10/2015 22:16:39
////////////////////////////////////////////////////////////////////////////////
#ifndef INFLATOR_HH
#define INFLATOR_HH

#include <vector>
#include <MeshIO.hh>
#include <Functions.hh> 
#include <stdexcept>
#include <string>
#include <iostream> 
#include <iomanip>

#include <Fields.hh>
#include <BaseCellType.hh>
#include "../isosurface_inflator/MeshingOptions.hh"

// Meta parameters are for EqualityConstrainedInflator
enum class ParameterType { Thickness, Offset, Blending, Meta, Custom1, Custom2, Custom3, Custom4, Custom5, Custom6, Custom7, Custom8 };

inline std::string parameterTypeString(const ParameterType &type) {
    switch(type) {
        case ParameterType::Thickness: return "Thickness";
        case ParameterType::Offset:    return "Offset";
        case ParameterType::Blending:  return "Blending";
        case ParameterType::Meta:      return "Meta";
        case ParameterType::Custom1:      return "Custom1";
        case ParameterType::Custom2:      return "Custom2";
        case ParameterType::Custom3:      return "Custom3";
        case ParameterType::Custom4:      return "Custom4";
        case ParameterType::Custom5:      return "Custom5";
        case ParameterType::Custom6:      return "Custom6";
        case ParameterType::Custom7:      return "Custom7";
        case ParameterType::Custom8:      return "Custom8";
        default:                       return "Invalid";
    }
}

// The dimension-independent part of the interface
class InflatorBase {
public:
    virtual size_t dimension() const = 0;

    ////////////////////////////////////////////////////////////////////////////
    // Inflation
    ////////////////////////////////////////////////////////////////////////////
    void inflate(const std::vector<Real> &params) {
        if (m_inflationDumpPath.size()) {
            // also be more verbose when dumping
            std::cerr << "INFLATING PARAMS:";
            std::cerr << std::setprecision(19);
            for (Real p : params) std::cerr << "\t" << p;
            std::cerr << std::endl;
        }

        try { this->m_inflate(params); }
        catch (const std::exception &e) {
            std::cerr << std::setprecision(20);
            std::cerr << "Exception \"" << e.what() << "\" while inflating parameters:" << std::endl;
            for (size_t i = 0; i < params.size(); ++i) std::cerr << params[i] << "\t";
            std::cerr << std::endl;
            throw;
        }
        if (m_inflationDumpPath.size())
            MeshIO::save(m_inflationDumpPath, vertices(), elements());
    }

    // Configure to dump the output geometry immediately after inflation
    void setInflationDumpPath(const std::string &path) { m_inflationDumpPath = path; }
    void disableInflationDump() { m_inflationDumpPath.clear(); }

    ////////////////////////////////////////////////////////////////////////////
    // Geometry access (dimension agnostic)
    ////////////////////////////////////////////////////////////////////////////
    virtual const std::vector<MeshIO::IOElement> &elements() const { return m_elements; }
    virtual const std::vector<MeshIO::IOVertex>  &vertices() const { return m_vertices; }
    virtual void clear() { m_elements.clear(), m_vertices.clear(); }

    ////////////////////////////////////////////////////////////////////////////
    // Queries
    ////////////////////////////////////////////////////////////////////////////
    virtual bool isParametric() const = 0;
    virtual size_t numParameters() const = 0;
    virtual ParameterType parameterType(size_t p) const = 0;
    // James' inflator's printability check modifies state :(
    virtual bool isPrintable(const std::vector<Real> &params) = 0;

    // Self-supporting constraints evaluated at the current parameters.
    virtual Eigen::Matrix<double, Eigen::Dynamic, Eigen::Dynamic>
    selfSupportingConstraints(const std::vector<double> &/* params */) const {
        throw std::runtime_error("This inflator doesn't implement self-supporting constraints.");
    }

<<<<<<< HEAD
    // Positioning constraints evaluated at the current parameters.
    virtual Eigen::Matrix<double, Eigen::Dynamic, Eigen::Dynamic>
    positioningConstraints(const std::vector<double> &/* params */) const {
        throw std::runtime_error("This inflator doesn't implement positioning constraints.");
=======
    virtual bool hasOrthotropicSymmetry() const {
        std::cerr << "Warning: inflator doesn't implement hasOrthotropicSymmetry(); assuming true" << std::endl;
        return true;
>>>>>>> 7f804de0
    }

    ////////////////////////////////////////////////////////////////////////////
    // Configuration
    ////////////////////////////////////////////////////////////////////////////
    virtual void loadMeshingOptions(const std::string &/* moptsPath */) {
        throw std::runtime_error("This inflator doesn't support meshing options files");
    }
    virtual MeshingOptions &meshingOptions() {
        throw std::runtime_error("This inflator doesn't support MeshingOptions");
    }

    virtual void setMaxElementVolume(Real /* maxElementVol */) { throw std::runtime_error("Unimplemented"); }
    virtual Real getMaxElementVolume() const                   { throw std::runtime_error("Unimplemented"); }
    virtual void setReflectiveInflator(bool /* use */)         { throw std::runtime_error("Unimplemented"); }
    virtual void setDumpSurfaceMesh(bool dump = true)          { if (dump) throw std::runtime_error("This inflator does not support surface meshing."); }

    // Triply periodic base cell is used by default, but we can use the
    // orhotropic base cell instead:
    virtual void setOrthoBaseCell(bool ortho)                  { if (ortho) throw std::runtime_error("This inflator does not support orthotropic base cells."); }
    virtual BaseCellType baseCellType() const { return BaseCellType::TriplyPeriodic; }

    virtual void configureSubdivision(const std::string &/* algorithm */, size_t levels) {
        if (levels != 0)
            throw std::runtime_error("This inflator doesn't support subdivision");
    }

    virtual ~InflatorBase() { }

protected:
    std::vector<MeshIO::IOElement> m_elements;
    std::vector<MeshIO::IOVertex>  m_vertices;
    std::string m_inflationDumpPath;
private:
    virtual void m_inflate(const std::vector<Real> &params) = 0;
};

// The dimension-dependent part of the interface
template<size_t _N>
class Inflator : public InflatorBase {
public:
    static constexpr size_t N = _N;

    virtual size_t dimension() const override { return N; }

    ////////////////////////////////////////////////////////////////////////////
    // Shape velocity computation/access
    // All inflators must implement per-volume-vertex parameter shape
    // velocities (volumeShapeVelocities). Then a per-boundary-vertex shape
    // velocity is extracted by ignoring the internal values.
    //
    // This is done because the inflators themselves might not know which are
    // boundary vertices (or might not have the same boundary vertex indexing)
    ////////////////////////////////////////////////////////////////////////////
    virtual std::vector<VectorField<Real, N>> volumeShapeVelocities() const {
        throw std::runtime_error("Shape velocities only supported by parametric inflators.");
    }

    // For non-parametric inflators (where individual vertex positions are
    // variables), it's inefficient to work with parameter velocities. However,
    // we can efficiently extract the parameter vector corresponding to a boundary
    // descent direction/differential form.
    virtual ScalarField<Real> paramsFromBoundaryVField(const VectorField<Real, N> &/*bdryVField*/) const {
        throw std::runtime_error("Boundary => param descent conversion only supported by non-parametric inflators.");
    }

    // Compute the per-boundary-vertex velocity field corresponding to a parameter
    // velocity field.
    virtual VectorField<Real, N> boundaryVFieldFromParams(const ScalarField<Real> &/*pvel*/) const {
        throw std::runtime_error("boundaryVFieldFromParams() unimplemented by this inflator");
    }

    // Extract (true) boundary shape velocities from volume shape velocities.
    // Non-virtual! 
    template<class _FEMMesh>
    std::vector<VectorField<Real, N>> shapeVelocities(const _FEMMesh &mesh) const {
        auto vvels = volumeShapeVelocities();
        const size_t nvels = vvels.size();
        std::vector<VectorField<Real, N>> result(nvels, VectorField<Real, N>(mesh.numBoundaryVertices()));

        std::vector<bool> isTrueBoundaryVertex(mesh.numBoundaryVertices(), false);
        for (auto be : mesh.boundaryElements()) {
            if (be->isInternal) continue;
            for (auto bv : be.vertices())
                isTrueBoundaryVertex.at(bv.index()) = true;
        }

        for (size_t i = 0; i < nvels; ++i) {
            result[i].clear();
            for (auto bv : mesh.boundaryVertices()) {
                if (!isTrueBoundaryVertex.at(bv.index())) continue;
                result[i](bv.index()) = vvels[i](bv.volumeVertex().index());
            }
        }
        return result;
    }

    virtual ~Inflator() { }
};

#endif /* end of include guard: INFLATOR_HH */<|MERGE_RESOLUTION|>--- conflicted
+++ resolved
@@ -99,16 +99,15 @@
         throw std::runtime_error("This inflator doesn't implement self-supporting constraints.");
     }
 
-<<<<<<< HEAD
     // Positioning constraints evaluated at the current parameters.
     virtual Eigen::Matrix<double, Eigen::Dynamic, Eigen::Dynamic>
     positioningConstraints(const std::vector<double> &/* params */) const {
         throw std::runtime_error("This inflator doesn't implement positioning constraints.");
-=======
+    }
+
     virtual bool hasOrthotropicSymmetry() const {
         std::cerr << "Warning: inflator doesn't implement hasOrthotropicSymmetry(); assuming true" << std::endl;
         return true;
->>>>>>> 7f804de0
     }
 
     ////////////////////////////////////////////////////////////////////////////
