////////////////////////////////////////////////////////////////////////////////
// PatternOptimization_cli.cc
////////////////////////////////////////////////////////////////////////////////
/*! @file
//      Evolves the microstructure parameters to bring the structure's
//      homogenized elasticity tensor closer to a target tensor.
*/ 
//  Author:  Julian Panetta (jpanetta), julian.panetta@gmail.com
//  Company:  New York University
//  Created:  09/12/2014 01:15:28
////////////////////////////////////////////////////////////////////////////////
#include <MeshIO.hh>
#include <LinearElasticity.hh>
#include <Materials.hh>
#include <PeriodicHomogenization.hh>

#include <WireInflator2D.h>

#include <vector>
#include <queue>
#include <iostream>
#include <iomanip>
#include <memory>
#include <cmath>
#include <set>
#include <stdexcept>
#include <string>

#include <boost/program_options.hpp>
#include <boost/filesystem.hpp>

#include "PatternOptimization.hh"
#include "PatternOptimizationJob.hh"

namespace po = boost::program_options;
using namespace std;
using namespace PatternOptimization;

void usage(int exitVal, const po::options_description &visible_opts) {
    cout << "Usage: PatternOptimization_cli [options] job.opt" << endl;
    cout << visible_opts << endl;
    exit(exitVal);
}

po::variables_map parseCmdLine(int argc, const char *argv[])
{
    po::options_description hidden_opts("Hidden Arguments");
    hidden_opts.add_options()
        ("job", po::value<string>(), "job configuration file")
        ;
    po::positional_options_description p;
    p.add("job", 1);

    po::options_description visible_opts;
    visible_opts.add_options()("help", "Produce this help message")
        ("pattern,p",   po::value<string>(), "Pattern wire mesh (.obj)")
        ("material,m",  po::value<string>(), "base material")
<<<<<<< HEAD
        ("output,o",    po::value<string>()->default_value(""), "output .js mesh + fields at each iteration")
=======
        ("output,o",    po::value<string>()->default_value(""), "output .js mesh + fields")
>>>>>>> 733cc6cd
        ("max_area,a",  po::value<double>()->default_value(0.0001), "max_area parameter for wire inflator")
        ("solver",      po::value<string>()->default_value("gradient_descent"), "solver to use: none, gradient_descent, bfgs, lbfgs, levenberg_marquardt")
        ("step,s",      po::value<double>()->default_value(0.0001), "gradient step size")
        ("nIters,n",    po::value<size_t>()->default_value(20), "number of iterations")
        ;

    po::options_description cli_opts;
    cli_opts.add(visible_opts).add(hidden_opts);

    po::variables_map vm;
    try {
        po::store(po::command_line_parser(argc, argv).
                  options(cli_opts).positional(p).run(), vm);
        po::notify(vm);
    }
    catch (std::exception &e) {
        cout << "Error: " << e.what() << endl << endl;
        usage(1, visible_opts);
    }

    bool fail = false;
    if (vm.count("job") == 0) {
        cout << "Error: must specify input job.opt file" << endl;
        fail = true;
    }

    if (vm.count("pattern") == 0) {
        cout << "Error: must specify pattern mesh" << endl;
        fail = true;
    }

    set<string> solvers = {"gradient_descent", "bfgs", "lbfgs", "levenberg_marquardt"};
    if (solvers.count(vm["solver"].as<string>()) == 0) {
        cout << "Illegal solver specified" << endl;
        fail = true;
    }

    if (fail || vm.count("help"))
        usage(fail, visible_opts);

    return vm;
}

template<size_t _N>
using ETensor = typename LinearElasticityND<_N>::ETensor;
template<size_t _N>
using VField = typename LinearElasticityND<_N>::VField;
typedef ScalarField<Real> SField;

template<size_t _N>
void execute(const po::variables_map &args,
             const Job<_N> *job);

template<>
void execute<2>(const po::variables_map &args,
                const Job<2> *job)
{
	WireInflator2D inflator(args["pattern"].as<string>());
    TessellationParameters t_params;
    t_params.max_area = args["max_area"].as<double>();

    constexpr size_t _N = 2;
    auto targetC = job->targetMaterial.getTensor();
    ETensor<2> targetS = targetC.inverse();

    cout << "Target moduli:\t";
    targetC.printOrthotropic(cout);
    cout << endl;

    size_t nParams = inflator.patternGenerator().numberOfParameters();
    if (job->numParams() != nParams)
        throw runtime_error("Invalid number of parameters.");

    // Set up material
    auto &mat = LinearElasticityND<_N>::
        template homogenousMaterial<Materials::Constant>();
    if (args.count("material")) mat.setFromFile(args["material"].as<string>());

    SField params(nParams);
    params = job->initialParams;

    Optimizer<_N> optimizer(inflator, t_params);
    string solver = args["solver"].as<string>(),
           output = args["output"].as<string>();
<<<<<<< HEAD
    if (solver == "levenberg_marquardt")
        optimizer.optimize_lm(params, targetS, output);
    else if (solver == "gradient_descent")
        optimizer.optimize_gd(params, targetS, args["nIters"].as<size_t>(),
                          args["step"].as<double>(), output);
    else if (solver == "bfgs")
        optimizer.optimize_bfgs(params, targetS, output);
    else if (solver == "lbfgs")
        optimizer.optimize_bfgs(params, targetS, output, 10);
=======
    size_t niters = args["nIters"].as<size_t>();
    if (solver == "levenberg_marquardt")
        optimizer.optimize_lm(params, targetS, output);
    else if (solver == "gradient_descent")
        optimizer.optimize_gd(params, targetS, niters,
                          args["step"].as<double>(), output);
    else if (solver == "bfgs")
        optimizer.optimize_bfgs(params, targetS, niters, output);
    else if (solver == "lbfgs")
        optimizer.optimize_bfgs(params, targetS, niters, output, 10);
>>>>>>> 733cc6cd
}

////////////////////////////////////////////////////////////////////////////////
/*! Program entry point
//  @param[in]  argc    Number of arguments
//  @param[in]  argv    Argument strings
//  @return     status  (0 on success)
*///////////////////////////////////////////////////////////////////////////////
int main(int argc, const char *argv[])
{
    cout << setprecision(16);

    po::variables_map args = parseCmdLine(argc, argv);

    auto job = parseJobFile(args["job"].as<string>());

    if (auto job2D = dynamic_cast<Job<2> *>(job)) {
        execute(args, job2D);
    }
    // else if (auto job3D = dynamic_cast<Job<3> *>(job)) {
    //  execute(args, job3D);
    // }
    else throw std::runtime_error("Only 2D jobs currently supported.");

    return 0;
}<|MERGE_RESOLUTION|>--- conflicted
+++ resolved
@@ -55,11 +55,7 @@
     visible_opts.add_options()("help", "Produce this help message")
         ("pattern,p",   po::value<string>(), "Pattern wire mesh (.obj)")
         ("material,m",  po::value<string>(), "base material")
-<<<<<<< HEAD
         ("output,o",    po::value<string>()->default_value(""), "output .js mesh + fields at each iteration")
-=======
-        ("output,o",    po::value<string>()->default_value(""), "output .js mesh + fields")
->>>>>>> 733cc6cd
         ("max_area,a",  po::value<double>()->default_value(0.0001), "max_area parameter for wire inflator")
         ("solver",      po::value<string>()->default_value("gradient_descent"), "solver to use: none, gradient_descent, bfgs, lbfgs, levenberg_marquardt")
         ("step,s",      po::value<double>()->default_value(0.0001), "gradient step size")
@@ -133,7 +129,7 @@
     if (job->numParams() != nParams)
         throw runtime_error("Invalid number of parameters.");
 
-    // Set up material
+    // Set up simulator's (base) material
     auto &mat = LinearElasticityND<_N>::
         template homogenousMaterial<Materials::Constant>();
     if (args.count("material")) mat.setFromFile(args["material"].as<string>());
@@ -141,20 +137,10 @@
     SField params(nParams);
     params = job->initialParams;
 
-    Optimizer<_N> optimizer(inflator, t_params);
+    Optimizer<_N> optimizer(inflator, t_params, job->radiusBounds,
+            job->translationBounds);
     string solver = args["solver"].as<string>(),
            output = args["output"].as<string>();
-<<<<<<< HEAD
-    if (solver == "levenberg_marquardt")
-        optimizer.optimize_lm(params, targetS, output);
-    else if (solver == "gradient_descent")
-        optimizer.optimize_gd(params, targetS, args["nIters"].as<size_t>(),
-                          args["step"].as<double>(), output);
-    else if (solver == "bfgs")
-        optimizer.optimize_bfgs(params, targetS, output);
-    else if (solver == "lbfgs")
-        optimizer.optimize_bfgs(params, targetS, output, 10);
-=======
     size_t niters = args["nIters"].as<size_t>();
     if (solver == "levenberg_marquardt")
         optimizer.optimize_lm(params, targetS, output);
@@ -165,7 +151,6 @@
         optimizer.optimize_bfgs(params, targetS, niters, output);
     else if (solver == "lbfgs")
         optimizer.optimize_bfgs(params, targetS, niters, output, 10);
->>>>>>> 733cc6cd
 }
 
 ////////////////////////////////////////////////////////////////////////////////
