--- conflicted
+++ resolved
@@ -12,22 +12,13 @@
 ################################################################################
 
 add_library(inflators
-<<<<<<< HEAD
-		MakeInflator.cc
-		inflators/EqualityConstrainedInflator.cc
-		inflators/IsoinflatorWrapper.cc
-		inflators/JamesInflatorWrapper.cc
-		inflators/LuigiInflatorWrapper.cc
-		inflators/BoundaryPerturbationInflator.cc
-		inflators/HexaPillarsInflator.cpp)
-=======
         MakeInflator.cc
         inflators/EqualityConstrainedInflator.cc
         inflators/IsoinflatorWrapper.cc
         inflators/JamesInflatorWrapper.cc
         inflators/LuigiInflatorWrapper.cc
-        inflators/BoundaryPerturbationInflator.cc)
->>>>>>> 7f804de0
+		inflators/BoundaryPerturbationInflator.cc
+		inflators/HexaPillarsInflator.cpp)
 set_target_properties(inflators PROPERTIES CXX_STANDARD 11)
 
 # MeshFEM library
@@ -38,7 +29,7 @@
 ################################################################################
 
 # PyMesh Wires library
-find_package(PyMesh QUIET)
+#find_package(PyMesh QUIET)
 if(PYMESH_FOUND)
     target_link_libraries(inflators PyMesh::core PyMesh::wires)
     target_compile_definitions(inflators PUBLIC -DHAS_PYMESH)
@@ -56,7 +47,7 @@
 endif()
 
 # Clipper library
-find_package(Clipper QUIET)
+#find_package(Clipper QUIET)
 if(CLIPPER_FOUND)
     target_include_directories(inflators SYSTEM PUBLIC ${CLIPPER_INCLUDE_DIRS})
     target_link_libraries(     inflators        ${CLIPPER_LIBRARIES})
