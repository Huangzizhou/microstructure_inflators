--- conflicted
+++ resolved
@@ -62,12 +62,8 @@
         ("elasticityTensor,e",  po::value<string>()->default_value("1,0"),       "target tensor specifier (Young,Poisson)")
         ("initialParams,p",     po::value<string>(),                             "initial parameters (optional)")
         ("parameterConstraints,c", po::value<string>(),                          "parameter constraint expressions (semicolon-separated, optional)")
-<<<<<<< HEAD
-        ("isotropicParameters,I",                                                "Use isotropic DoFs")
+        ("symmetry",            po::value<string>()->default_value("orthotropic"),"symmetries to enforce (orthotropic (default), cubic, square, triply_periodic, doubly_periodic)")
         ("limitedOffset,L",                                                        "Limit offset of nodes to within the base unit (0, 1)")
-=======
-        ("symmetry",            po::value<string>()->default_value("orthotropic"),"symmetries to enforce (orthotropic (default), cubic, square, triply_periodic, doubly_periodic)")
->>>>>>> 9f413614
         ;
 
     po::options_description cli_opts;
@@ -127,35 +123,8 @@
         zmag = max(zmag, std::abs(v[2]));
     size_t dim = (zmag < 1e-2) ? 2 : 3;
 
-<<<<<<< HEAD
-    // Two different cases, square or orthotropic symmetry
-    std::vector<double> defaultParameters;
-    std::vector<double> defaultPositions;
-    if (args.count("isotropicParameters")){
-        WireMesh<ThicknessType::Vertex, Symmetry::Square<>> wm(vertices, elements);
-        defaultParameters = wm.defaultParameters();
-        defaultPositions = wm.defaultPositionParams();
-
-        // Position parameters should be first in the isosurface inflator
-        for (size_t p = 0; p < defaultPositions.size(); ++p) {
-            assert(wm.isPositionParam(p));
-        }
-    }
-    else {
-        WireMesh<ThicknessType::Vertex, Symmetry::Orthotropic<>> wm(vertices, elements);
-        defaultParameters = wm.defaultParameters();
-        defaultPositions = wm.defaultPositionParams();
-
-        // Position parameters should be first in the isosurface inflator
-        for (size_t p = 0; p < defaultPositions.size(); ++p) {
-            assert(wm.isPositionParam(p));
-        }
-    }
-
-=======
     auto writeJob = [&] (auto wm) {
         vector<Real> targetModuli = parseVecArg(args["elasticityTensor"].as<string>(), 2);
->>>>>>> 9f413614
 
         unique_ptr<PatternOptimization::JobBase> job;
         if (dim == 2) {
@@ -176,35 +145,28 @@
             for (size_t p = 0; p < defaultPositions.size(); ++p) {
                 // Position parameters should be first in the isosurface inflator
                 assert(wm.isPositionParam(p));
-                job->varLowerBounds.emplace(p, defaultPositions[p] + offsetBds[0]);
-                job->varUpperBounds.emplace(p, defaultPositions[p] + offsetBds[1]);
+                double lowerBound;
+                double upperBound;
+                if (args.count("limitedOffset"))
+                {
+                    lowerBound =  (defaultPositions[p] + offsetBds[0]) > 0 ? (defaultPositions[p] + offsetBds[0]) : 0;
+                    upperBound =  (defaultPositions[p] + offsetBds[1]) < 1 ? (defaultPositions[p] + offsetBds[1]) : 1;
+                }
+                else
+                {
+                    lowerBound = defaultPositions[p] + offsetBds[0];
+                    upperBound = defaultPositions[p] + offsetBds[1];
+                }
+
+                //std::cout << "lower bound: " << lowerBound << std::endl;
+                //std::cout << "upper bound: " << upperBound << std::endl;
+
+                job->varLowerBounds.emplace(p, lowerBound);
+                job->varUpperBounds.emplace(p, upperBound);
+
             }
         }
 
-<<<<<<< HEAD
-    if (args.count("offsetBounds")) {
-        vector<Real> offsetBds = parseVecArg(args["offsetBounds"].as<string>(), 2);
-
-        for (size_t p = 0; p < defaultPositions.size(); ++p) {
-            double lowerBound;
-            double upperBound;
-            if (args.count("limitedOffset"))
-            {
-                lowerBound =  (defaultPositions[p] + offsetBds[0]) > 0 ? (defaultPositions[p] + offsetBds[0]) : 0;
-                upperBound =  (defaultPositions[p] + offsetBds[1]) < 1 ? (defaultPositions[p] + offsetBds[1]) : 1;
-            }
-            else
-            {
-                lowerBound = defaultPositions[p] + offsetBds[0];
-                upperBound = defaultPositions[p] + offsetBds[1];
-            }
-
-            //std::cout << "lower bound: " << lowerBound << std::endl;
-            //std::cout << "upper bound: " << upperBound << std::endl;
-
-            job->varLowerBounds.emplace(p, lowerBound);
-            job->varUpperBounds.emplace(p, upperBound);
-=======
         // Set translation bounds, which will be ignored by the optimizer if
         // offsetBounds introduced per-variable bounds above
         job->translationBounds = {0.1, 0.8};
@@ -217,7 +179,6 @@
         if (args.count("parameterConstraints")) {
             boost::split(job->parameterConstraints,
                     args["parameterConstraints"].as<string>(), boost::is_any_of(";"));
->>>>>>> 9f413614
         }
 
         job->initialParams = wm.defaultParameters();
@@ -230,19 +191,12 @@
     };
 
 
-<<<<<<< HEAD
-    job->initialParams = defaultParameters;
-    if (args.count("initialParams")) {
-        job->initialParams = parseVecArg(args["initialParams"].as<string>(),
-                                         job->initialParams.size());
-=======
     if (args["symmetry"].as<std::string>() == "square") {
         WireMesh<Symmetry::Square<>> wm(vertices, elements);
         writeJob(wm);
     } else {
         WireMesh<Symmetry::Orthotropic<>> wm(vertices, elements);
         writeJob(wm);
->>>>>>> 9f413614
     }
 
     return 0;
