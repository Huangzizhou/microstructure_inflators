////////////////////////////////////////////////////////////////////////////////
// WCSOptimization_cli.cc
////////////////////////////////////////////////////////////////////////////////
/*! @file
//      Evolves the microstructure parameters to bring the structure's
//      homogenized elasticity tensor closer to a target while also minimizing
//      worst-case stress.
//
//      Example invocation using BoundaryPerturbationInflator:
//      ./WCSOptimization_cli -p demo.msh
//              -m $MICRO_DIR/materials/B9Creator.material ./test_2D_job.opt
//              --alpha 0 --inflator boundary_perturbation -o iterate -d1
//              --step 1e-21 -P4 -n 80
*/
//  Author:  Julian Panetta (jpanetta), julian.panetta@gmail.com
//  Company:  New York University
//  Created:  09/12/2014 01:15:28
////////////////////////////////////////////////////////////////////////////////
#include <MeshIO.hh>
#include <LinearElasticity.hh>
#include <Materials.hh>
#include <PeriodicHomogenization.hh>
#include <GlobalBenchmark.hh>
#include <Future.hh>

#include <vector>
#include <queue>
#include <iostream>
#include <iomanip>
#include <memory>
#include <cmath>
#include <set>
#include <stdexcept>
#include <string>
#include <functional>

#include <json.hpp>

#include <boost/program_options.hpp>
#include <boost/filesystem.hpp>
#include <boost/algorithm/string.hpp>

#include <Inflator.hh>
#include <MakeInflator.hh>
#include <PatternOptimizationJob.hh>
#include <PatternOptimizationConfig.hh>

#include <BoundConstraints.hh>
#include <IterateFactory.hh>
#include <IterateManager.hh>

#include <optimizers/ceres.hh>
#include <optimizers/dlib.hh>
#include <optimizers/gradient_descent.hh>
#include <optimizers/nlopt.hh>

#include <PatternOptimizationIterate.hh>

#include <OptimizerConfig.hh>
#include <PatternOptimizationConfig.hh>
#include <objective_terms/TensorFit.hh>
#include <objective_terms/IsotropicFit.hh>
#include <objective_terms/IsotropicFitRel.hh>
#include <objective_terms/ProximityRegularization.hh>
#include "WCSObjectiveTerm.hh"

#include <constraints/TensorFit.hh>
#include <constraints/Printability.hh>
#include <constraints/PositioningConstraint.hh>

#include <Parallelism.hh>

namespace po = boost::program_options;
namespace PO = PatternOptimization;
using json = nlohmann::json;
using namespace std;

void usage(int exitVal, const po::options_description &visible_opts) {
    cout << "Usage: WCSOptimization_cli [options] job.opt" << endl;
    cout << visible_opts << endl;
    exit(exitVal);
}

using OptimizerMap =
    map<string, std::function<void(ScalarField<Real> &, const PO::BoundConstraints &,
            PO::IterateManagerBase &, const PO::OptimizerConfig &, const string &)>>;

OptimizerMap optimizers = {
    {"levenberg_marquardt",  optimize_ceres_lm},
    {"dogleg",               optimize_ceres_dogleg},
    {"bfgs",                 optimize_dlib_bfgs},
    {"lbfgs",                optimize_dlib_bfgs},
    {"slsqp",                optimize_nlopt_slsqp},
    {"gradient_descent",     optimize_gd}
};

po::variables_map parseCmdLine(int argc, const char *argv[])
{
    po::options_description hidden_opts("Hidden Arguments");
    hidden_opts.add_options()
        ("job", po::value<string>(), "job configuration file")
        ;
    po::positional_options_description p;
    p.add("job", 1);

    po::options_description patternOptions;
    patternOptions.add_options()
        ("pattern,p",    po::value<string>(),                              "Pattern wire mesh (.obj|wire), or initial mesh for BoundaryPerturbationInflator")
        ("inflator,i",   po::value<string>()->default_value("isosurface"), "Which inflator to use: Isosurface (default), LpHole, BoundaryPerturbation, Luigi, James")
        ("symmetry",     po::value<string>()->default_value("orthotropic"),"Symmetries to enforce (orthotropic (default), cubic, square, triply_periodic, doubly_periodic)")
        ("vertexThickness,V",                                              "Use vertex thickness instead of edge thickness (3D only)")
        ("cell_size,c",  po::value<double>(),                              "Inflation cell size (3D only)")
        ("params",       po::value<string>(),                              "Initial params (overrides those specified in job file).")
        ("metaParams",  po::value<string>(),                               "Meta params (for Hexa Pillars, is used as: +/- num_pillars)")
        ("deformedCell", po::value<string>(),                              "Specify the Jacobian of a deformation linearly warping the pattern after meshing (scanline order; in 3D: xx xy xz yx yy yz zx zy zz)")
        ;

    po::options_description meshingOptions;
    meshingOptions.add_options()
        ("meshingOptions,M",      po::value<string>(), "Meshing options configuration file")
        ("max_volume,v",          po::value<double>(), "Maximum element area for remeshing (overrides meshing options)")
        ("hole_segments",         po::value<size_t>(), "Number of segments in hole boundary for LpHoleInflator (default: 64)")
        ("subdivide,S",           po::value<size_t>(), "Number of subdivisions to run for James' inflator (default: 0)")
        ("sub_algorithm,A",       po::value<string>(), "Subdivision algorithm for James' inflator (simple or loop, default: simple)")
        ("inflation_dump_path,D", po::value<string>(), "Dump the inflated geometry immediately after meshing.")
        ("ortho_cell,O",                               "Only mesh and optimize the orthotropic base cell (for orthotropic patterns only")
        ("fullCellInflator",                           "Use the full period cell inflator instead of the reflection-based one")
        ("inflation_graph_radius",po::value<size_t>(), "Number of edges to traverse outward from the symmetry cell when building the inflation graph (defaults to 2)")
        ;

    po::options_description optimizerOptions;
    optimizerOptions.add_options()
        ("nIters,n",     po::value<size_t>()->default_value(20),                 "number of iterations")
        ("tensor_fit_tolerance", po::value<double>(),                            "tolerance for tensor fitting (stops the moment tensor is reached regardless of other objective terms, works only for slsqp)")
        ("step,s",       po::value<double>()->default_value(0.0001),             "gradient step size")
        ("solver",       po::value<string>()->default_value("gradient_descent"), "solver to use: none, gradient_descent, slsqp, bfgs, lbfgs")
        ;

    po::options_description objectiveOptions;
    objectiveOptions.add_options()
        ("ignoreShear",                                                   "Ignore the shear components in the isotropic tensor fitting")
        ("pnorm,P",      po::value<double>()->default_value(1.0),         "pnorm used in the Lp global worst case stress measure")
        ("usePthRoot,R",                                                  "Use the true Lp norm for global worst case stress measure (applying pth root)")
        ("WCSWeight",    po::value<double>()->default_value(1.0),         "Weight for the WCS term of the objective")
        ("WCSMeasure,w", po::value<string>()->default_value("frobenius"), "Which worst-case stress measure to analyze ('frobenius', 'vonMises')")
        ("FixedMacroStress", po::value<string>(),                         "Use a fixed macroscopic stress tensor instead of the worst-case")
        ("JSWeight",     po::value<double>(),                             "Use the NLLS tensor fitting term with specified weight.")
        ("JIsoWeight",   po::value<double>(),                             "Use the NLLS isotropy fitting term with specified weight (shrinkage side effect).")
        ("JIsoRelWeight",po::value<double>(),                             "Use the relative isotropy fitting term with specified weight.")
        ("proximityRegularizationWeight", po::value<double>(),            "Use a quadratic proximity regularization term with the specified weight.")
        ("proximityRegularizationTarget", po::value<string>(),            "The target parameter values for the proximity regularization term (defaults to initial parameters.)")
        ("proximityRegularizationZeroTarget",                             "Use 0 vector as target parameter of proximity regularization cost function term.")
        ("LaplacianRegWeight,r", po::value<double>()->default_value(0.0), "Weight for the boundary Laplacian regularization term")
        ("JIsoFixedTarget",                                               "Make JIso just fit to the closest isotropic tensor to the *original* tensor.")
        ;

    po::options_description constraintOptions;
    constraintOptions.add_options()
        ("TensorFitConstraint,C",  "Enforce homogenized tensor fitting as a nonlinear equality constraint (for optimizers that support this)")
        ("PrintabilityConstraint", "Enforce self-supporting printability constraints as inequality constraints (for optimizers that support this)")
        ("PositioningConstraint", "Enforce that all vertices are kept in their initial base unit (for optimizers that support this)");

    po::options_description elasticityOptions;
    elasticityOptions.add_options()
        ("material,m",   po::value<string>(),                    "Base material")
        ("degree,d",     po::value<size_t>()->default_value(2),  "FEM Degree")
        ;

    po::options_description gvOptions;
    gvOptions.add_options()
        ("validateGradientComponent", po::value<size_t>(),                   "Run gradient component validation instead of optimization")
        ("nsamples",                  po::value<size_t>()->default_value(5), "Number of gradient component validation samples")
        ("range",                     po::value<string>(),                   "Absolute sweep range (lower:upper)")
        ("rangeRelative",             po::value<double>(),                   "Relative sweep range: current +/- arg * paramBound(compIdx)")
        ("singleIteration",           po::value<size_t>(),                   "Only run the ith iteration of the validation")
        ;

    po::options_description generalOptions;
    generalOptions.add_options()
        ("help,h",                                    "Produce this help message")
        ("output,o",             po::value<string>(), "Output mesh and fields at each iteration")
        ("dumpShapeDerivatives", po::value<string>(), "Dump shape derivative fields for JVol, JS, and WCS")
        ("numProcs",             po::value<size_t>(), "Number of threads to use for TBB parallelism (CGAL mesher, etc.)")
        ("dumpJson",             po::value<string>(), "Dump some information into the specified json file")
        ;

    po::options_description visibleOptions;
    visibleOptions.add(patternOptions).add(meshingOptions).add(optimizerOptions)
                  .add(objectiveOptions).add(constraintOptions)
                  .add(elasticityOptions).add(gvOptions).add(generalOptions);

    po::options_description cli_opts;
    cli_opts.add(visibleOptions).add(hidden_opts);

    po::variables_map vm;
    try {
        po::store(po::command_line_parser(argc, argv).
                  options(cli_opts).positional(p).run(), vm);
        po::notify(vm);
    }
    catch (std::exception &e) {
        cout << "Error: " << e.what() << endl << endl;
        usage(1, visibleOptions);
    }

    bool fail = false;
    if (vm.count("job") == 0) {
        cout << "Error: must specify input job.opt file" << endl;
        fail = true;
    }

    if (vm.count("pattern") == 0) {
        if (vm["inflator"].as<string>().compare("HexaPillars")) {
            cout << "Error: must specify pattern mesh" << endl;
            fail = true;
        }
    }

    size_t d = vm["degree"].as<size_t>();
    if (d < 1 || d > 2) {
        cout << "Error: FEM Degree must be 1 or 2" << endl;
        fail = true;
    }

    if (optimizers.count(vm["solver"].as<string>()) == 0) {
        cout << "Illegal solver specified" << endl;
        fail = true;
    }

    if (fail || vm.count("help"))
        usage(fail, visibleOptions);

    return vm;
}

template<size_t _N>
using HMG = LinearElasticity::HomogenousMaterialGetter<Materials::Constant>::template Getter<_N>;

template<size_t _N>
using ETensor = ElasticityTensor<Real, _N>;
typedef ScalarField<Real> SField;

template<size_t _N, size_t _FEMDegree>
void execute(const po::variables_map &args, PO::Job<_N> *job)
{
    auto infl_ptr = make_inflator<_N>(args["inflator"].as<string>(),
                                     filterInflatorOptions(args),
                                     job->parameterConstraints);
    auto &inflator = *infl_ptr;

    auto targetC = job->targetMaterial.getTensor();
    ETensor<_N> targetS = targetC.inverse();
    bool gradientValidationMode = args.count("validateGradientComponent");
    if (!gradientValidationMode) {
        cout << "Target moduli:\t";
        targetC.printOrthotropic(cout);
        cout << endl;
    }

    // cout << "target tensor: " << targetC << endl;

    typedef LinearElasticity::Mesh<_N, _FEMDegree, HMG> Mesh;
    typedef LinearElasticity::Simulator<Mesh> Simulator;

    // Set up simulators' (base) material
    auto &mat = HMG<_N>::material;
    if (args.count("material")) mat.setFromFile(args["material"].as<string>());

    // Design a microstructure to achieve the desired material property in a
    // linearly deformed tiling.
    if (args.count("deformedCell")) {
        // Parse Jacobian of the linear deformation.
        Eigen::Matrix<Real, _N, _N> jacobian;

        vector<string> jacobianComponents;
        string jacobianString = args["deformedCell"].as<string>();
        boost::trim(jacobianString);
        boost::split(jacobianComponents, jacobianString, boost::is_any_of("\t "),
                boost::token_compress_on);
        if (jacobianComponents.size() != _N * _N)
            throw runtime_error("Invalid deformation jacobian");
        for (size_t i = 0; i < _N; ++i) {
            for (size_t j = 0; j < _N; ++j) {
                jacobian(i, j) = stod(jacobianComponents[_N * i + j]);
            }
        }

        // Apply the appropriate transformation to analyze the deformed cell's
        // properties on the undeformed microstructure geometry.
        // Material properties must be transformed with the inverse Jacobian:
        Eigen::Matrix<Real, _N, _N> jacobianInv(jacobian.inverse());
        mat.setTensor(mat.getTensor().transform(jacobianInv));

        // We compute the deformed tiling's homogenized tensor by homogenizing
        // the undeformed geometry with this transformed material to obtain
        // "Eh" and then computing:
        //      EhDefo = Eh.transform(jacobian);
        // So, Eh = EhDefo.transform(jacobianInv), and we must transform our
        // target tensor accordingly:
        targetC = targetC.transform(jacobianInv);

        cout << "Transformed target tensor:" << endl << targetC << endl << endl;
        cout << "Transformed target moduli:\t";
        targetC.printOrthotropic(cout);
        cout << endl;
        targetS = targetC.inverse();
    }

    auto parseParams = [](string pstring) -> vector<Real> {
        boost::trim(pstring);
        vector<string> tokens;
        boost::split(tokens, pstring, boost::is_any_of("\t "),
                     boost::token_compress_on);
        vector<Real> pvals;
        for (string &s : tokens) pvals.push_back(std::stod(s));
        return pvals;
    };

    auto parseMetaParams = [](string pstring) -> vector<string> {
        boost::trim(pstring);
        vector<string> tokens;
        boost::split(tokens, pstring, boost::is_any_of("\t "),
                     boost::token_compress_on);
        return tokens;
    };

    // If requested, override the initial parameters set in the job file
    if (args.count("params"))
        job->initialParams = parseParams(args["params"].as<string>());

    if (args.count("metaParams"))
        job->metaParams = parseMetaParams(args["metaParams"].as<string>());

    SField params = job->validatedInitialParams(inflator);

    PO::BoundConstraints bdcs(inflator, job->radiusBounds, job->translationBounds, job->blendingBounds,
                              job->varLowerBounds, job->varUpperBounds);

    // TODO: Laplacian regularization term (probably only needed for boundary
    // perturbation version.

    using WCSTermConfig       = PO::ObjectiveTerms::IFConfigWorstCaseStress<Simulator>;
    using TensorFitTermConfig = PO::ObjectiveTerms::IFConfigTensorFit<Simulator>;
    using IsotropyFitConfig   = PO::ObjectiveTerms::IFConfigIsotropyFit<Simulator>;
    using IsoFitRelConfig     = PO::ObjectiveTerms::IFConfigIsotropyFitRel<Simulator>;
    using PRegTermConfig      = PO::ObjectiveTerms::IFConfigProximityRegularization;
    using  TFConstraintConfig  = PO::   Constraints::IFConfigTensorFit<Simulator>;
    using   PConstraintConfig  = PO::   Constraints::IFConfigPrintability<Simulator>;
    using PosConstraintConfig  = PO::   Constraints::IFConfigPositioningConstraint<Simulator>;

    auto ifactory = PO::make_iterate_factory<PO::Iterate<Simulator>,
         WCSTermConfig,
         TensorFitTermConfig,
         IsotropyFitConfig,
         IsoFitRelConfig,
         PRegTermConfig,
<<<<<<< HEAD
          TFConstraintConfig,
           PConstraintConfig,
         PosConstraintConfig>(inflator);
=======
         TFConstraintConfig,
          PConstraintConfig>(inflator, bdcs);
>>>>>>> 7f804de0

    ////////////////////////////////////////////////////////////////////////////
    // Configure the objective terms
    ////////////////////////////////////////////////////////////////////////////
    ifactory->WCSTermConfig      ::enabled = args["WCSWeight"].as<double>() != 0;
    ifactory->TensorFitTermConfig::enabled = args.count("JSWeight");
    ifactory->IsotropyFitConfig  ::enabled = args.count("JIsoWeight");
    ifactory->IsoFitRelConfig    ::enabled = args.count("JIsoRelWeight");
    ifactory->PRegTermConfig     ::enabled = args.count("proximityRegularizationWeight");
<<<<<<< HEAD
    ifactory-> TFConstraintConfig ::enabled = false;
    ifactory->  PConstraintConfig ::enabled = false;
    ifactory->PosConstraintConfig ::enabled = false;
=======
    ifactory->TFConstraintConfig ::enabled = false;
    ifactory->PConstraintConfig  ::enabled = false;
>>>>>>> 7f804de0

    // Configure WCS Objective
    // By default, an "Lp norm" objective is really the p^th power of the Lp norm.
    // To use the true "Lp norm", globalObjectiveRoot must be set to
    // 2.0 * globalObjectivePNorm (since pointwise WCS is already squared (e.g. Frobenius) norm)
    ifactory->WCSTermConfig::weight = args["WCSWeight"].as<double>();
    Real pnorm = args["pnorm"].as<double>();
    ifactory->WCSTermConfig::globalObjectivePNorm = pnorm;
    ifactory->WCSTermConfig::globalObjectiveRoot  = args.count("usePthRoot") ? 2.0 * pnorm : 1.0;

    // Configure the pointwise worst-case stress measure
    auto measure = args["WCSMeasure"].as<string>();
    boost::algorithm::to_lower(measure);
    ifactory->WCSTermConfig::measure = measure;

    if (args.count("FixedMacroStress")) {
        auto macroStressStr = args["FixedMacroStress"].as<string>();
        vector<string> stressComponents;
        boost::trim(macroStressStr);
        boost::split(stressComponents, macroStressStr, boost::is_any_of("\t ,"),
                     boost::token_compress_on);
        if (stressComponents.size() != flatLen(_N))
            throw runtime_error("Invalid FixedMacroStress tensor");
        ifactory->WCSTermConfig::macroLoad =
            Future::make_unique<typename Simulator::SMatrix>();
        for (size_t i = 0; i < flatLen(_N); ++i)
            (*ifactory->WCSTermConfig::macroLoad)[i] = std::stod(stressComponents[i]);
    }

    if (args.count("JSWeight")) {
        ifactory->TensorFitTermConfig::weight  = args["JSWeight"].as<double>();
        ifactory->TensorFitTermConfig::targetS = targetS;
        ifactory->TensorFitTermConfig::ignoreShear = args.count("ignoreShear");
        if (ifactory->TensorFitTermConfig::ignoreShear) cout << "Ignoring shear components" << endl;
    }

    if (args.count("JIsoRelWeight")) {
        ifactory->IsoFitRelConfig::weight = args["JIsoRelWeight"].as<double>();
    }

    if (args.count("JIsoWeight")) {
        ifactory->IsotropyFitConfig::weight = args["JIsoWeight"].as<double>();
        ifactory->IsotropyFitConfig::useFixedTarget = args.count("JIsoFixedTarget");
    }

    if (args.count("TensorFitConstraint")) {
        ifactory->TFConstraintConfig::enabled             = true;
        ifactory->TFConstraintConfig::targetS             = targetS;
        ifactory->TFConstraintConfig::ignoreShear         = args.count("ignoreShear");
        ifactory->TFConstraintConfig::orthotropicSymmetry = inflator.hasOrthotropicSymmetry();
    }

    if (args.count("PrintabilityConstraint")) {
        ifactory->PConstraintConfig::enabled = true;
    }

    if (args.count("PositioningConstraint")) {
        if (!args.count("isotropicParameters") || _N != 2)
        {
            throw runtime_error("PositioningConstraint currently works only in 2D and for cubic symmetries");
        }

        ifactory->PosConstraintConfig::enabled = true;
    }

    if (args.count("proximityRegularizationWeight")) {
        ifactory->PRegTermConfig::enabled = true;
        ifactory->PRegTermConfig::weight = args["proximityRegularizationWeight"].as<double>();
        ifactory->PRegTermConfig::targetParams = job->initialParams;
        if (args.count("proximityRegularizationTarget")) {
            ifactory->PRegTermConfig::targetParams = parseParams(args["proximityRegularizationTarget"].as<string>());
            if (ifactory->PRegTermConfig::targetParams.size() != job->initialParams.size())
                throw runtime_error("Invalid proximity regularization target parameter count");
        }
        if (args.count("proximityRegularizationZeroTarget")) {
            vector<Real> zeroTargetParams(job->numParams(), 0.0);
            ifactory->PRegTermConfig::IFConfigProximityRegularization::targetParams = zeroTargetParams;
        }
    }

<<<<<<< HEAD
    auto imanager = PO::make_iterate_manager(std::move(ifactory));
    PO::BoundConstraints bdcs(inflator, job->radiusBounds, job->translationBounds, job->blendingBounds, job->metaBounds,
                              job->custom1Bounds, job->custom2Bounds, job->custom3Bounds, job->custom4Bounds,
                              job->custom5Bounds, job->custom6Bounds, job->custom7Bounds, job->custom8Bounds,
                              job->varLowerBounds, job->varUpperBounds);
=======
    auto imanager = make_iterate_manager(std::move(ifactory));
>>>>>>> 7f804de0

    ////////////////////////////////////////////////////////////////////////////
    // Gradient component validation, if requested, bypasses optimization
    ////////////////////////////////////////////////////////////////////////////
    if (gradientValidationMode) {
        size_t compIdx = args["validateGradientComponent"].as<size_t>();
        if (compIdx >= params.domainSize()) throw runtime_error("Gradient component index out of bounds");
        if (args.count("range") == args.count("rangeRelative"))
            throw runtime_error("Either range or rangeRelative must be specified (not both)");

        if (!bdcs.hasLowerBound.at(compIdx) || !bdcs.hasUpperBound.at(compIdx))
            throw runtime_error("Swept parameters must be bounded");

        Real prlb = bdcs.lowerBound[compIdx], prub = bdcs.upperBound[compIdx];
        Real lb, ub;

        if (args.count("range")) {
            auto rangeStr = args["range"].as<string>();
            vector<string> rangeComponents;
            boost::trim(rangeStr), boost::split(rangeComponents, rangeStr, boost::is_any_of(":"));
            if (rangeComponents.size() != 2) throw runtime_error("Invalid range; expected lower:upper");
            lb = stod(rangeComponents[0]), ub = stod(rangeComponents[1]);
        }
        else {
            Real rr = args["rangeRelative"].as<double>();
            Real prSize = prub - prlb;
            lb = params[compIdx] - rr * prSize, ub = params[compIdx] + rr * prSize;
        }

        if ((lb < prlb) || (ub > prub)) {
            std::cerr << "WARNING: Specified sweep range of " << lb << ":" << ub
                << " outside parameter range of " << prlb << ":" << prub << std::endl;
        }

        params[compIdx] = lb; // make dummy iterate (actually 0th iterate, will be reused)
        inflator.meshingOptions().debugSVelPath = "svels.msh";
        cout << "it\tparam\tJFull\tgradp JFull";
        {
            const auto &it = imanager->get(params.size(), params.data());
            for (const auto &etermptr : it.evaluatedObjectiveTerms())
                cout << "\t" << etermptr->name << "\tgradp " << etermptr->name;
        }
        cout << endl;

        const size_t nsamples = args["nsamples"].as<size_t>();
        for (size_t i = 0; i < nsamples; ++i) {
            if (args.count("singleIteration")) i = args["singleIteration"].as<size_t>();
            params[compIdx] = lb + ((nsamples == 1) ? 0.0 : (ub - lb) * (double(i) / (nsamples - 1)));
            auto &it = imanager->get(params.size(), params.data());
            cout << i << "\t" << params[compIdx] << "\t" << it.evaluate() << "\t" << it.gradp()[compIdx];
            for (const auto &etermptr : it.evaluatedObjectiveTerms())
                cout << "\t" << etermptr->value() << "\t" << etermptr->gradp[compIdx];
            cout << endl;

            if (args.count("output")) it.writeMeshAndFields(args["output"].as<string>() + "_" + std::to_string(i) + ".msh");
            if (args.count("singleIteration")) break;
        }

        // BENCHMARK_REPORT();
        return;
    }

    ////////////////////////////////////////////////////////////////////////////
    // Run the optimizer
    ////////////////////////////////////////////////////////////////////////////
    string solver = args["solver"].as<string>(), output;
    if (args.count("output")) output = args["output"].as<string>();

    PO::OptimizerConfig oconfig;
    if (args.count("nIters")) oconfig.niters = args["nIters"].as<size_t>();
    oconfig.gd_step = args["step"].as<double>();

    if (args.count("tensor_fit_tolerance"))
        oconfig.tensor_fit_tolerance = args["tensor_fit_tolerance"].as<double>();

    if (solver == "lbfgs") oconfig.lbfgs_memory = 10;
    optimizers.at(solver)(params, bdcs, *imanager, oconfig, output);

    ////////////////////////////////////////////////////////////////////////////
    // Extract and process the result.
    ////////////////////////////////////////////////////////////////////////////
    std::vector<Real> result(params.domainSize());
    for (size_t i = 0; i < result.size(); ++i)
        result[i] = params[i];

    json output_json;
    if (inflator.isParametric()) {
        output_json["final_p"] = json::array();
        cout << "Final p:";
        for (size_t i = 0; i < result.size(); ++i) {
            cout << "\t" << result[i];
            output_json["final_p"].push_back(result[i]);
        }
        cout << endl;
    }

    if (args.count("dumpJson")) {
        std::ofstream out(args["dumpJson"].as<string>());
        out << output_json;
    }

    BENCHMARK_REPORT_NO_MESSAGES();
}

int main(int argc, const char *argv[]) {
    po::variables_map args = parseCmdLine(argc, argv);

#if HAS_TBB
    size_t np = tbb::task_scheduler_init::default_num_threads();
    if (args.count("numProcs")) {
        size_t manualNP = args["numProcs"].as<size_t>();
        if (manualNP > np)
            std::cerr << "WARNING: specifying more than the default number of TBB threads." << std::endl;
        np = manualNP;
    }
    tbb::task_scheduler_init init(np);
#else
    if (args.count("numProcs"))
        std::cerr << "WARNING: parallelism disabled; numProcs argument ignored." << std::endl;
#endif

    cout << setprecision(16);
    auto job = PO::parseJobFile(args["job"].as<string>());

    size_t deg = args["degree"].as<size_t>();
    if (auto job2D = dynamic_cast<PO::Job<2> *>(job.get())) {
        if (deg == 1) execute<2, 1>(args, job2D);
        if (deg == 2) execute<2, 2>(args, job2D);
    }
    else if (auto job3D = dynamic_cast<PO::Job<3> *>(job.get())) {
        if (deg == 1) execute<3, 1>(args, job3D);
        if (deg == 2) execute<3, 2>(args, job3D);
    }
    else throw std::runtime_error("Invalid job file.");

    return 0;
}<|MERGE_RESOLUTION|>--- conflicted
+++ resolved
@@ -333,7 +333,9 @@
 
     SField params = job->validatedInitialParams(inflator);
 
-    PO::BoundConstraints bdcs(inflator, job->radiusBounds, job->translationBounds, job->blendingBounds,
+    PO::BoundConstraints bdcs(inflator, job->radiusBounds, job->translationBounds, job->blendingBounds, job->metaBounds,
+                              job->custom1Bounds, job->custom2Bounds, job->custom3Bounds, job->custom4Bounds,
+                              job->custom5Bounds, job->custom6Bounds, job->custom7Bounds, job->custom8Bounds,
                               job->varLowerBounds, job->varUpperBounds);
 
     // TODO: Laplacian regularization term (probably only needed for boundary
@@ -354,14 +356,9 @@
          IsotropyFitConfig,
          IsoFitRelConfig,
          PRegTermConfig,
-<<<<<<< HEAD
           TFConstraintConfig,
            PConstraintConfig,
-         PosConstraintConfig>(inflator);
-=======
-         TFConstraintConfig,
-          PConstraintConfig>(inflator, bdcs);
->>>>>>> 7f804de0
+         PosConstraintConfig>(inflator, bdcs);
 
     ////////////////////////////////////////////////////////////////////////////
     // Configure the objective terms
@@ -371,14 +368,9 @@
     ifactory->IsotropyFitConfig  ::enabled = args.count("JIsoWeight");
     ifactory->IsoFitRelConfig    ::enabled = args.count("JIsoRelWeight");
     ifactory->PRegTermConfig     ::enabled = args.count("proximityRegularizationWeight");
-<<<<<<< HEAD
     ifactory-> TFConstraintConfig ::enabled = false;
     ifactory->  PConstraintConfig ::enabled = false;
     ifactory->PosConstraintConfig ::enabled = false;
-=======
-    ifactory->TFConstraintConfig ::enabled = false;
-    ifactory->PConstraintConfig  ::enabled = false;
->>>>>>> 7f804de0
 
     // Configure WCS Objective
     // By default, an "Lp norm" objective is really the p^th power of the Lp norm.
@@ -459,15 +451,7 @@
         }
     }
 
-<<<<<<< HEAD
     auto imanager = PO::make_iterate_manager(std::move(ifactory));
-    PO::BoundConstraints bdcs(inflator, job->radiusBounds, job->translationBounds, job->blendingBounds, job->metaBounds,
-                              job->custom1Bounds, job->custom2Bounds, job->custom3Bounds, job->custom4Bounds,
-                              job->custom5Bounds, job->custom6Bounds, job->custom7Bounds, job->custom8Bounds,
-                              job->varLowerBounds, job->varUpperBounds);
-=======
-    auto imanager = make_iterate_manager(std::move(ifactory));
->>>>>>> 7f804de0
 
     ////////////////////////////////////////////////////////////////////////////
     // Gradient component validation, if requested, bypasses optimization
