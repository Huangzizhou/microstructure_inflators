--- conflicted
+++ resolved
@@ -104,11 +104,7 @@
     patternOptions.add_options()
         ("pattern,p",    po::value<string>(),                              "Pattern wire mesh (.obj|wire), or initial mesh for BoundaryPerturbationInflator")
         ("inflator,i",   po::value<string>()->default_value("isosurface"), "Which inflator to use: Isosurface (default), LpHole, BoundaryPerturbation, Luigi, James")
-<<<<<<< HEAD
-        ("isotropicParameters,I",                                          "Use isotropic DoFs")
-=======
         ("symmetry",     po::value<string>()->default_value("orthotropic"),"Symmetries to enforce (orthotropic (default), cubic, square, triply_periodic, doubly_periodic)")
->>>>>>> 9f413614
         ("vertexThickness,V",                                              "Use vertex thickness instead of edge thickness (3D only)")
         ("cell_size,c",  po::value<double>(),                              "Inflation cell size (3D only)")
         ("params",       po::value<string>(),                              "Initial params (overrides those specified in job file).")
