////////////////////////////////////////////////////////////////////////////////
// WireMesh.hh
////////////////////////////////////////////////////////////////////////////////
/*! @file
//      Pattern graph structure with parameterized embedding.
//      Handles assignment of degrees of freedom to the graph structure based on
//      the requested symmetry and thickness parameter type (both configured by
//      template parameter)
*/
//  Author:  Julian Panetta (jpanetta), julian.panetta@gmail.com
//  Company:  New York University
//  Created:  06/26/2015 17:54:27
////////////////////////////////////////////////////////////////////////////////
#ifndef WIREMESH_HH
#define WIREMESH_HH

#include <vector>
#include <string>
#include <cassert>
#include <stdexcept>
#include <limits>
#include <set>
#include <queue>
#include <array>
#include <algorithm>
#include <numeric>

#include <MeshIO.hh>
#include <Utilities/apply.hh>
#include "InflatorTypes.hh"
#include "Symmetry.hh"

struct TransformedVertex {
    using Point = Point3<double>;
    TransformedVertex(const Point &p, size_t vtx, const Isometry &iso, const Eigen::MatrixXd &pm)
            : pt(p), origVertex(vtx), iso(iso), posMap(pm) { }
    Point pt;
    size_t origVertex;
    Isometry iso; // map from origin vertex to this reflected copy
    Eigen::Matrix3Xd posMap; // matrix rep. of map from params to vtx position
                             // (map is affine; last col is a const translation)
    Real sqDistTo(const Point &b) { return (pt - b).squaredNorm(); }
};

struct TransformedEdge {
    using Edge = std::pair<size_t, size_t>;
    TransformedEdge(size_t u, size_t v, size_t oe)
            : e(u, v), origEdge(oe) { }
    UnorderedPair e;
    size_t origEdge;
    // Allow std::map
    bool operator<(const TransformedEdge &b) const { return e < b.e; }
};

enum class ThicknessType { Vertex, Edge };

<<<<<<< HEAD
template<ThicknessType thicknessType_ = ThicknessType::Vertex,
        class Symmetry_ = Symmetry::TriplyPeriodic<>>
class WireMesh {
=======
// Stores the positions of all of a base vertex's variables in the
// full parameter vector.
// Variables can be vector-valued (e.g., position vars), in which case this
// struct stores only the position of the first component--the remaining
// components follow contiguously.
// Note that base vertices can share variables (e.g., for patterns with only
// triply periodic symmetry).
struct BaseVtxVarOffsets { size_t position, thickness, blending; };

// Parts of WireMesh's interface that can be implemented without the
// PatternSymmetry template parameter (or nan be made virtual)
class WireMeshBase {
>>>>>>> 9f413614
public:
    using Point = Point3<double>;
    using Edge = std::pair<size_t, size_t>;

    virtual void set(const std::vector<MeshIO::IOVertex > &inVertices,
                     const std::vector<MeshIO::IOElement> &inElements) = 0;

    // Embedded graph I/O (OBJ/MSH format)
    void load                  (const std::string &path);
    void save                  (const std::string &path) const;
    void saveBaseUnit          (const std::string &path) const;
    void saveReplicatedBaseUnit(const std::string &path) const;
    void savePeriodCellGraph   (const std::string &path) const;
    void saveInflationGraph    (const std::string &path, std::vector<double> params = std::vector<double>()) const;

    size_t numVertices    () const { return m_fullVertices.size(); }
    size_t numEdges       () const { return m_fullEdges   .size(); }
    size_t numBaseVertices() const { return m_baseVertices.size(); }
    size_t numBaseEdges   () const { return m_baseEdges   .size(); }

    // Positional parameters always live on the base vertices, and they are
    // determined by the base vertex positioner.
    size_t numPositionParams() const { return m_numPositionParams; }

    ThicknessType thicknessType() const { return m_thicknessType; }

    // There is a thickness parameter for each base vertex or base edge
    // depending on thicknessType.
    size_t numThicknessParams() const {
        switch (thicknessType()) {
            case ThicknessType::Edge:   return numBaseEdges();
            case ThicknessType::Vertex: return m_numIndepBaseVertices;
            default: assert(false);
        }
    }

    // There is a single blending parameter per base vertex.
    size_t numBlendingParameters() const { return m_numIndepBaseVertices; }

    size_t numParams() const { return numPositionParams() + numThicknessParams() + numBlendingParameters(); }

<<<<<<< HEAD
    // Determine the position parameters from the original embedded graph
    // positions.
    std::vector<double> defaultPositionParams() const {
        size_t np = numPositionParams();
        std::vector<double> positionParams(np);
        size_t paramOffset = 0;
        for (size_t i = 0; i < m_baseVertices.size(); ++i) {
            m_baseVertexPositioners[i].getDoFsForPoint(m_baseVertices[i],
                                                       &positionParams[paramOffset]);
            paramOffset += m_baseVertexPositioners[i].numDoFs();
        }
        assert(paramOffset == np);
        return positionParams;
=======
    virtual std::vector<double> defaultPositionParams() const = 0;

    // Position parameters come first, followed by thickness and blending
    std::vector<double> defaultParameters() const {
        std::vector<double> params;
        params.reserve(numParams());
        params = defaultPositionParams();
        auto dtp = defaultThicknessParams(); params.insert(params.end(), dtp.begin(), dtp.end());
        auto dbp =  defaultBlendingParams(); params.insert(params.end(), dbp.begin(), dbp.end());
        return params;
>>>>>>> 9f413614
    }

    // TODO: MAKE CONFIGURABLE.
    std::vector<double> defaultThicknessParams() const {
        return std::vector<double>(numThicknessParams(), 0.07);
    }

    std::vector<double> defaultBlendingParams() const {
        return std::vector<double>(numBlendingParameters(), 0.01);
    }

    // Position parameters come first, followed by thickness and blending
    void validateParamIdx(size_t p) const { if (p >= numParams()) throw std::runtime_error("Invalid parameter index"); }
    bool  isPositionParam(size_t p) const { validateParamIdx(p); return p < numPositionParams(); }
    bool isThicknessParam(size_t p) const { validateParamIdx(p); return (p >= numPositionParams()) && (p < numPositionParams() + numThicknessParams()); }
    bool  isBlendingParam(size_t p) const { validateParamIdx(p); return p >= numPositionParams() + numThicknessParams(); };

    virtual void inflationGraph(const std::vector<double> &params,
                                std::vector<Point3<double>> &points,
                                std::vector<Edge> &edges,
                                std::vector<double> &thicknesses,
                                std::vector<double> &blendingParams) const = 0;

    // Full period cell graph in its default configuration.
    void periodCellGraph(std::vector<Point> &points,
                         std::vector<Edge>  &edges) const {
        edges  = m_periodCellEdge;
        points = apply(m_periodCellVtx, [](const TransformedVertex &tv) { return tv.pt; });
    }

    // Full period cell graph and associated thickness/blending params under
    // parameter values "params".
    virtual void periodCellGraph(const std::vector<double> &params,
                         std::vector<Point>  &points,
                         std::vector<Edge>   &edges,
                         std::vector<double> &thicknesses,
                         std::vector<double> &blendingParams) const = 0;

    // Construct (stitched) replicated graph along with the maps from parameters
    // to vertex positions/thicknesses/blending parameters
    // Note: these maps operate on "homogeneous parameters" (i.e. the vector of
    // parameters with 1 appended).
    virtual void replicatedGraph(const std::vector<Isometry> &isometries,
                         std::vector<TransformedVertex> &outVertices,
                         std::vector<TransformedEdge  > &outEdges) const = 0;

    virtual std::vector<Isometry> symmetryGroup() const = 0;

protected:
    // All vertex/edges of the pattern
    std::vector<Point>  m_fullVertices;
    std::vector<Edge>   m_fullEdges;
    // The distinct vertices/edges of the pattern modulo symmetry
    std::vector<Point>  m_baseVertices;
    std::vector<Edge>   m_baseEdges;

    // For certain pattern symmetries (e.g. TriplyPeriodic), some vertices in
    // the base graph must be constrained to have the same
    // position/thickness/radius variables as others. We do this by declaring
    // certain vertices to be "independent" and others to be "dependent."
    // Dependent vertices share variables with their single paired independent
    // vertex (m_indepVtxForBaseVtx[*]).
    size_t m_numIndepBaseVertices,
           m_numDepBaseVertices;
    std::vector<size_t> m_indepVtxForBaseVtx;

    size_t m_numPositionParams;
    // Index into the parameter vector of each base vertex's parameters.
    std::vector<BaseVtxVarOffsets> m_baseVertexVarOffsets;

    // The inflation graph, with each vertex/edge linked back to the
    // corresponding originating vertex/edge in the base cell.
    // This graph consists of only the edges needed to properly define the
    // geometry inside the base cell (i.e. all base cell edges, edges incident
    // the base cell. For cases where blending regions for joints outside the
    // base cell can extend inside, we also include edges adjacent to the
    // base-cell-incident edges).
    std::vector<Edge>              m_inflEdge;
    std::vector<size_t>            m_inflEdgeOrigin;
    std::vector<TransformedVertex> m_inflVtx;

    // The full period cell graph
    std::vector<Edge>              m_periodCellEdge;
    std::vector<TransformedVertex> m_periodCellVtx;

    // The printability graph
    std::vector<Edge>              m_printGraphEdge;
    std::vector<TransformedVertex> m_printGraphVtx;

    ThicknessType m_thicknessType = ThicknessType::Vertex;

    virtual double m_tolerance() const = 0;
};

template<class Symmetry_ = Symmetry::TriplyPeriodic<>>
class WireMesh : public WireMeshBase {
public:
    using PatternSymmetry = Symmetry_;

    WireMesh(const std::string &wirePath, size_t inflationNeighborhoodEdgeDist = 2)
        : m_inflationNeighborhoodEdgeDist(inflationNeighborhoodEdgeDist) { load(wirePath); }
    WireMesh(const std::vector<MeshIO::IOVertex > &inVertices,
             const std::vector<MeshIO::IOElement> &inElements,
             size_t inflationNeighborhoodEdgeDist = 2)
        : m_inflationNeighborhoodEdgeDist(inflationNeighborhoodEdgeDist) { set(inVertices, inElements); }

    virtual std::vector<Isometry> symmetryGroup() const override {
        return PatternSymmetry::symmetryGroup();
    }

    virtual void set(const std::vector<MeshIO::IOVertex > &inVertices,
                     const std::vector<MeshIO::IOElement> &inElements) override;

    // Determine the position parameters from the original embedded graph
    // positions.
    virtual std::vector<double> defaultPositionParams() const override {
        std::vector<double> positionParams(numPositionParams());
        for (size_t i = 0; i < m_baseVertices.size(); ++i) {
            if (m_baseVertexPositioners[i].numDoFs() == 0) continue;
            size_t offset = m_baseVertexVarOffsets[i].position;
            assert(offset < positionParams.size());
            m_baseVertexPositioners[i].getDoFsForPoint(m_baseVertices[i],
                                                       &positionParams[offset]);
        }

        return positionParams;
    }

    virtual void inflationGraph(const std::vector<double> &params,
                                std::vector<Point3<double>> &points,
                                std::vector<Edge> &edges,
                                std::vector<double> &thicknesses,
                                std::vector<double> &blendingParams) const override {
        inflationGraph<double>(params, points, edges, thicknesses, blendingParams);
    }

    // The inflation graph includes all vertices and edges in the base symmetry
    // unit plus adjacent edges and vertices. The adjacent subgraph is needed to
    // generate the correct inflated joint geometry at the interface nodes.
    // The "points" returned are after the positional parameters have been
    // applied, and the thickness parameters are decoded from "params" into the
    // "thicknesses" vector for convenience: these will correspond to either
    // entries in "points" or "edges" depending on thicknessType.
    // The blending parameters are also decoded into the per-vertex
    // "blendingParams" vector.
    template<typename Real>
    void inflationGraph(const std::vector<Real> &params,
                        std::vector<Point3<Real>> &points,
                        std::vector<Edge> &edges,
                        std::vector<Real> &thicknesses,
                        std::vector<Real> &blendingParams) const {
        m_getGraphForParameters(m_inflVtx, m_inflEdge, params, points, edges,
                                thicknesses, blendingParams);
    }

    // Full period cell graph and associated thickness/blending params under
    // parameter values "params".
    virtual void periodCellGraph(const std::vector<double> &params,
                         std::vector<Point3<double>> &points,
                         std::vector<Edge>   &edges,
                         std::vector<double> &thicknesses,
                         std::vector<double> &blendingParams) const override {
        m_getGraphForParameters(m_periodCellVtx, m_periodCellEdge, params, points, edges,
                                thicknesses, blendingParams);
    }

    // Construct (stitched) replicated graph along with the maps from parameters
    // to vertex positions/thicknesses/blending parameters
    // Note: these maps operate on "homogeneous parameters" (i.e. the vector of
    // parameters with 1 appended).
    virtual void replicatedGraph(const std::vector<Isometry> &isometries,
                         std::vector<TransformedVertex> &outVertices,
<<<<<<< HEAD
                         std::vector<TransformedEdge  > &outEdges) const
    {
        std::vector<TransformedVertex> rVertices;
        std::set<TransformedEdge>      rEdges;

        // Determine the index of the first position parameter for each vertex
        std::vector<size_t> vtxPosParamOffset;
        size_t posParams = 0;
        const size_t nparams = numParams();
        for (const auto &bvp : m_baseVertexPositioners) {
            vtxPosParamOffset.push_back(posParams);
            posParams += bvp.numDoFs();
        }

        for (size_t ei = 0; ei < m_baseEdges.size(); ++ei) {
            const auto &e = m_baseEdges[ei];
            const size_t u = e.first, v = e.second;

            auto pu = m_baseVertices.at(u),
                    pv = m_baseVertices.at(v);

            Eigen::Matrix3Xd uPosMap = m_baseVertexPositioners.at(u).getPositionMap(nparams, vtxPosParamOffset.at(u));
            Eigen::Matrix3Xd vPosMap = m_baseVertexPositioners.at(v).getPositionMap(nparams, vtxPosParamOffset.at(v));

            for (size_t isometryIndex = 0; isometryIndex < isometries.size(); isometryIndex++){
                const auto &isometry = isometries[isometryIndex];
                //for (const auto &isometry : isometries) {
                auto mappedPu = isometry.apply(pu);
                auto mappedPv = isometry.apply(pv);

                const bool hasTranslation = isometry.hasTranslation();
                const bool isIdentity = isometry.isIdentity();

                size_t mappedUIdx = std::numeric_limits<size_t>::max(),
                        mappedVIdx = std::numeric_limits<size_t>::max();
                // Search for repeated vertices.
                for (size_t i = 0; i < rVertices.size(); ++i) {
                    if (rVertices[i].sqDistTo(mappedPu) < PatternSymmetry::tolerance) {
                        if (!hasTranslation && !isIdentity) {// Translations will give different position maps, but this should be fine for orthotropic patterns
                            if ((rVertices[i].posMap - isometry.xformMap(uPosMap)).squaredNorm() >= 1e-8) {
                                std::cout << rVertices[i].posMap << std::endl;
                                std::cout << isometry.xformMap(uPosMap) << std::endl;
                            }
                            assert((rVertices[i].posMap - isometry.xformMap(uPosMap)).squaredNorm() < 1e-8);
                        }
                        //assert(rVertices[i].origVertex == u); // Note: will fail on triply periodic; need constraints
                        mappedUIdx = i;
                    }
                    if (rVertices[i].sqDistTo(mappedPv) < PatternSymmetry::tolerance) {
                        if (!hasTranslation && !isIdentity) {
                            if ((rVertices[i].posMap - isometry.xformMap(vPosMap)).squaredNorm() >= 1e-8) {
                                std::cout << rVertices[i].posMap << std::endl;
                                std::cout << isometry.xformMap(vPosMap) << std::endl;
                            }
                            std::cout << isometryIndex << std::endl;
                            assert((rVertices[i].posMap - isometry.xformMap(vPosMap)).squaredNorm() < 1e-8);
                        }
                        //assert(rVertices[i].origVertex == v); // Note: will fail on triply periodic; need constraints
                        mappedVIdx = i;
                    }
                }
                // Add the mapped vertices if they are distinct from the
                // existing ones.
                if (mappedUIdx > rVertices.size()) {
                    mappedUIdx = rVertices.size();
                    rVertices.emplace_back(mappedPu, u, isometry, isometry.xformMap(uPosMap));
                }
                if (mappedVIdx > rVertices.size()) {
                    mappedVIdx = rVertices.size();
                    rVertices.emplace_back(mappedPv, v, isometry, isometry.xformMap(vPosMap));
                }

                TransformedEdge xfEdge(mappedUIdx, mappedVIdx, ei);
                auto ret = rEdges.insert(xfEdge);
                if (ret.second == false) // reflected already exists; verify it's from the same base edge
                    assert(ret.first->origEdge == ei); // Note: will fail on triply periodic
            }
        }

        outVertices = rVertices;
        outEdges.clear(), outEdges.reserve(rEdges.size());
        for (const auto &re : rEdges)
            outEdges.push_back(re);
    }
=======
                         std::vector<TransformedEdge  > &outEdges) const override;
>>>>>>> 9f413614

    // Extract the replicated graph needed to validate printability (i.e. self
    // supporting check) and to determine the self supporting constraints for
    // the optimizer.
    // For general periodic patterns, this is the full cell.
    // For cubic/orthotropic patterns, this is one full "column" of the period
    // cell (x, y in positive quadrant, z in [-1, 1]).
    //
    // Assumes ThicknessType::Vertex for now.
    //
    // For determining the self-supporting constraints, the linear map from
    // pattern parameters to vertex positions is encoded in the "positionMap" and
    // "thicknessMap" matrices.
    // These matrices will be sparse, but using a dense representation
    // shouldn't be a bottleneck.
    // The last column of these maps is a constant offset (as in homogeneous
    // coordinates)
    void printabilityGraph(std::vector<Edge> &edges,
                           std::vector<size_t> &thicknessVars,
                           std::vector<Eigen::Matrix3Xd> &positionMaps) const
    {
        if (thicknessType() != ThicknessType::Vertex)
            throw std::runtime_error("Only Per-Vertex Thickness Supported");

        // Decode from cached printability graph.
        thicknessVars.clear(); thicknessVars.reserve(m_printGraphVtx.size());
        positionMaps .clear(); positionMaps .reserve(m_printGraphVtx.size());
        for (const auto &pv : m_printGraphVtx) {
            thicknessVars.emplace_back(m_baseVertexVarOffsets.at(pv.origVertex).thickness);
            positionMaps.emplace_back(pv.posMap);
        }

        edges = m_printGraphEdge;
    }

    // Same as above, but also get the position of each vertex according to
    // "params"
    void printabilityGraph(const std::vector<Real> &params,
                           std::vector<Point3<Real>> &points,
                           std::vector<Edge> &edges,
                           std::vector<size_t> &thicknessVars,
                           std::vector<Eigen::Matrix3Xd> &positionMaps) const
    {
        if (params.size() != numParams())
            throw std::runtime_error("Invalid number of params.");

        printabilityGraph(edges, thicknessVars, positionMaps);

        // Use position map to place points; we need to construct homogeneous
        // param vector.
        Eigen::VectorXd paramVec(params.size() + 1);
        for (size_t i = 0; i < params.size(); ++i) paramVec[i] = params[i];
        paramVec[params.size()] = 1.0;

        points.clear(); points.reserve(positionMaps.size());
        for (const auto &pm : positionMaps)
            points.emplace_back(pm * paramVec);
    }

    bool isPrintable(const std::vector<Real> &params) const {
        if (thicknessType() != ThicknessType::Vertex)
            throw std::runtime_error("Only Per-Vertex Thickness Supported");

        std::vector<Edge> edges;
        std::vector<Point> points;
        std::vector<size_t> thicknessVars;
        std::vector<Eigen::Matrix3Xd> positionMaps;
        printabilityGraph(params, points, edges, thicknessVars, positionMaps);
        const size_t numPoints = points.size();

        // Get the heights of the vertex spheres' bottoms
        std::vector<Real> zCoords; zCoords.reserve(numPoints);
        for (size_t i = 0; i < numPoints; ++i)
            zCoords.push_back(points[i][2] - params.at(thicknessVars[i]));

        // Build adjacency list
        std::vector<std::vector<size_t>> adj(numPoints);
        for (const auto &e : edges) {
            adj[e.first].push_back(e.second);
            adj[e.second].push_back(e.first);
        }

        std::vector<bool> supported(numPoints, false);
        const double tol = m_tolerance();

        // Should actually be the base cell bottom
        Real minZ = *std::min_element(zCoords.begin(), zCoords.end());

        std::queue<size_t> bfsQueue;
        for (size_t i = 0; i < numPoints; ++i) {
            if (zCoords[i] < minZ + tol) {
                bfsQueue.push(i);
                supported[i] = true;
            }
        }

        while (!bfsQueue.empty()) {
            size_t u = bfsQueue.front();
            bfsQueue.pop();
            for (size_t v : adj[u]) {
                if (!supported[v] && (zCoords[v] >= zCoords[u] - tol)) {
                    supported[v] = true;
                    bfsQueue.push(v);
                }
            }
        }

        for (bool s : supported) if (!s) return false;
        return true;
    }

    Eigen::MatrixXd positioningConstraints(const std::vector<Real> &params) const
    {
        size_t posParams = 0;
        const size_t nparams = numParams();
        const size_t ncols = (nparams + 1);

        std::vector<Eigen::Matrix<Real, 1, Eigen::Dynamic>> constraints;
        for (const auto &bvp : m_baseVertexPositioners) {
            size_t numDoF = bvp.numDoFs();

            if (numDoF == 1) {
//                Eigen::Matrix<Real, 1, (numPositionParams + 1)> constraintParamLowerBound;
//                Eigen::Matrix<Real, 1, (numPositionParams + 1)> constraintParamUpperBound;
//
//                constraintParamUpperBound(0, posParams) = -1;
//                constraintParamUpperBound(0, nparams) = 1;
//
//                constraintParamLowerBound(0, posParams) = 1;
            }
            else if (numDoF == 2) {
//                Eigen::Matrix<Real, 1, (numPositionParams + 1)> constraintParam1LowerBound;
//                Eigen::Matrix<Real, 1, (numPositionParams + 1)> constraintParam2LowerBound;
//                Eigen::Matrix<Real, 1, (numPositionParams + 1)> constraintParam1UpperBound;
//                Eigen::Matrix<Real, 1, (numPositionParams + 1)> constraintParam2UpperBound;
                Eigen::Matrix<Real, 1, Eigen::Dynamic> constraintParamSum;
                constraintParamSum.resize(1, ncols);

                // constaint: 1 >= p1
//                constraintParam1UpperBound(0, posParams) = -1;
//                constraintParam1UpperBound(0, nparams) = 1;

                // constaint p1 >= 0
//                constraintParam1LowerBound(0, posParams) = 1;

                // constaint 1 >= p2
//                constraintParam2(0, posParams + 1) = -1;
//                constraintParam2(0, nparams) = 1;

                // constaint p2 >= 0
//                constraintParam1LowerBound(0, posParams + 1) = 1;


                // constaint 1 >= p1 + p2
                constraintParamSum(0, posParams) = -1;
                constraintParamSum(0, posParams+1) = -1;
                constraintParamSum(0, nparams) = 1;

                constraints.push_back(constraintParamSum);
            }

            posParams += bvp.numDoFs();
        }

        // Convert constraints into Eigen format.
        Eigen::MatrixXd C(constraints.size(), params.size() + 1);
        for (size_t i = 0; i < constraints.size(); ++i)
            C.row(i) = constraints[i];

        return C;
    }

    // The self-supporting printability constraints for per-vertex thickness
    // patterns take the form of inequality constraints on the position and
    // thickness parameters. These inequalities are linear apart from a min()
    // operation on the supporting candidates' z coordinates (all vertices are
    // supported if each is above the minimum of its neighbors.)
    // This min() is applied based on "params" so that a set of linear
    // inequality constraints is returned.
    // The constraints are in the form:
    //      C [p] >= 0
    //        [1]
    // where p is the parameter vector and C is the constraint matrix returned.
    //
    // For now, we assume all "dependency cycles" can be broken with a simple
    // heuristic from the pattern's default positions. By dependency cycles, we
    // mean we don't want both u to be a support candidate for v and v for u.
    //
    // The heuristic is as follows (**applied to default positions**)
    //   1) Mark all vertices supported from below with candidate lists.
    //   2) Mark vertices, v, unsupported from below with their neighbors that
    //      are supported by some other node than v.
    //      Assert there is only one for simplicity.
    //
    // For regular vertices, only allow a supporting vertex from below. For all
    // vertices that do not satisfy this constraint, allow a supporting vertex
    // from the same height, but assert that they are all supported vertices.
    Eigen::MatrixXd selfSupportingConstraints(
            const std::vector<Real> &params) const
    {
        if (thicknessType() != ThicknessType::Vertex)
            throw std::runtime_error("Only Per-Vertex Thickness Supported");

        std::vector<Edge> edges;
        std::vector<Point> points;
        std::vector<size_t> thicknessVars;
        std::vector<Eigen::Matrix3Xd> posMaps;
        printabilityGraph(params, points, edges, thicknessVars, posMaps);
        const size_t numPoints = points.size();

        // defaultZCoords: original z coordinate of each vertex in printability graph
        // currentZCoords: current    z coord of *bottom* of the sphere associated with each vtx
        // posMaps:        linear map expressing *bottom* of the sphere associated with each vtx
        std::vector<Real> currentZCoords, defaultZCoords;
        currentZCoords.reserve(numPoints), defaultZCoords.reserve(numPoints);
        for (size_t i = 0; i < numPoints; ++i) {
            defaultZCoords.push_back(m_printGraphVtx[i].pt[2]);
            // Determine sphere bottom by subtracting vertex radius from z coord
            currentZCoords.push_back(points[i][2] - params.at(thicknessVars[i]));
            posMaps[i](2, thicknessVars[i]) -= 1.0;
        }

        // Determine build platform height
        Real minZ = *std::min_element(defaultZCoords.begin(), defaultZCoords.end());

        // Build adjacency list
        std::vector<std::vector<size_t>> adj(numPoints);
        for (const auto &e : m_printGraphEdge) {
            adj[e.first].push_back(e.second);
            adj[e.second].push_back(e.first);
        }

        // Brute-force collection of the candidates to support a vertex.
        struct SupportCandidates {
            bool hasCandidate(size_t u) const {
                return std::find(candidates.begin(),
                                 candidates.end(), u) != candidates.end();
            }

            void add(size_t u) {
                if (!hasCandidate(u))
                    candidates.push_back(u);
            }

            void remove(size_t u) {
                auto it = std::find(candidates.begin(),
                                    candidates.end(), u);
                if (it == candidates.end()) throw std::runtime_error("Attempted to remove nonexistant support candidate: " + std::to_string(u));
                candidates.erase(it);
            }

            bool   empty() const { return candidates.empty(); }
            size_t count() const { return candidates.size(); }
            std::vector<size_t> candidates;
        };

        // Determine the candidates for supporting each vertex
        const double tol = m_tolerance();
        std::vector<SupportCandidates> supportCandidates(numPoints);
        std::vector<bool> needsSupport(numPoints, true);
        for (size_t u = 0; u < numPoints; ++u) {
            // Mark vertices on the build platform as not needing support
            if (defaultZCoords[u] < minZ + tol) {
                needsSupport[u] = false; continue;
            }
            for (size_t v : adj[u]) {
                // Must be definitively above, not horizontal.
                if (defaultZCoords[u] > defaultZCoords[v] + tol)
                    supportCandidates[u].add(v);
            }
        }

        // For each vertex without a supporting candidate, determine one of its
        // neighbors above that can be converted into a supporting candidate.
        for (size_t u = 0; u < numPoints; ++u) {
            if (!needsSupport[u]) continue;
            if (supportCandidates[u].empty()) {
                std::vector<size_t> options;
                for (size_t v : adj[u]) {
                    if (supportCandidates[v].hasCandidate(u)) {
                        // If there are other vertices than u that can support v,
                        // we can choose to make v support u.
                        if (supportCandidates[v].count() > 1) options.push_back(v);
                    }
                    else options.push_back(v);
                }
                if (options.size() == 0) {
                    std::cerr << u << " neighbors:";
                    for (size_t v : adj[u]) std::cerr << "\t" << v;
                    std::cerr << std::endl;
                    throw std::runtime_error("No options remain to support " + std::to_string(u));
                }

                // Take all options at the lowest available height.
                // TODO: check when this works in general.
                Real minOptionHeight = safe_numeric_limits<Real>::max();
                for (size_t v : options)
                    minOptionHeight = std::min(minOptionHeight, defaultZCoords[v]);
                for (size_t v : options) {
                    if (defaultZCoords[v] < minOptionHeight + tol) {
                        supportCandidates[u].add(v);
                        if (supportCandidates[v].hasCandidate(u)) {
                            // std::cerr << "removing " << u << " from " << v << std::endl;
                            supportCandidates[v].remove(u);
                        }
                    }
                }
            }
        }

        // Assert that we've found a valid set of support relationships.
        for (size_t u = 0; u < numPoints; ++u)
            assert(!(needsSupport[u] && supportCandidates[u].empty()));

#if 0
        for (size_t u = 0; u < numPoints; ++u) {
            if (!needsSupport[u]) {
                std::cerr << u + 1 << " doesn't need support" << std::endl;
                continue;
            }
            else {
                std::cerr << u + 1 << " supported by:";
                for (size_t v : supportCandidates[u].candidates)
                    std::cerr << "  " << v + 1;
                std::cerr << std::endl;
            }
        }
#endif
        // Create a constraint for every vertex that needs support
        std::vector<Eigen::Matrix<Real, 1, Eigen::Dynamic>> constraints;
        for (size_t u = 0; u < numPoints; ++u) {
            if (!needsSupport[u]) continue;
            // The constraint is that we stay above the lowest neighbor. We
            // apply the minimum operation here by looking at currentZCoords.
            const auto &sc = supportCandidates[u];
            const size_t NONE = std::numeric_limits<size_t>::max();
            size_t lowestCandidate = NONE;
            Real minHeight = safe_numeric_limits<Real>::max();
            for (size_t c : sc.candidates) {
                if (currentZCoords[c] < minHeight) {
                    minHeight = currentZCoords[c];
                    lowestCandidate = c;
                }
            }
            assert(lowestCandidate != NONE);
            // Constraint of the form c_i [p] >= 0
            //                            [1]
            constraints.push_back(posMaps[u].row(2) -
                                  posMaps[lowestCandidate].row(2));
            if (size_t(constraints.back().cols()) != params.size() + 1) {
                std::cerr << constraints.back().cols() << " cols and "
                          << params.size() << " parameters" << std::endl;
                std::cerr << posMaps[u].row(2) << std::endl;
                std::cerr << posMaps[lowestCandidate].row(2) << std::endl;
            }
            assert(size_t(constraints.back().cols()) == params.size() + 1);
        }

        // Detect and remove "constant" constraints not acting on variables;
        // these must be satisfied
        std::vector<Eigen::Matrix<Real, 1, Eigen::Dynamic>> prunedConstraints;
        for (const auto &c : constraints) {
            bool hasVar = false;
            for (size_t p = 0; p < params.size(); ++p) {
                if (std::abs(c[p]) > tol) {
                    hasVar = true;
                    break;
                }
            }
            if (hasVar) {
                prunedConstraints.emplace_back(c);
            }
            else {
                // Constraints c [p] >= 0 not acting on vars must be satisfied.
                //               [1]
                std::cerr << "Detected constant constraint" << std::endl;
                if (c[params.size()] < -tol)
                    throw std::runtime_error("Infeasible: constant constraint unsatisfied");
            }
        }

        // TODO: think about reducing the constraint system

        // Convert constraints into Eigen format.
        Eigen::MatrixXd C(prunedConstraints.size(), params.size() + 1);
        for (size_t i = 0; i < prunedConstraints.size(); ++i)
            C.row(i) = prunedConstraints[i];
        return C;
    }

private:
    std::vector<decltype(PatternSymmetry::nodePositioner(Point()))> m_baseVertexPositioners;

    // Get the positioned graph and decoded per-vertex variables for a
    // particular graph (e.g. inflation graph) under parameter values "params"
    template<typename Real>
    void m_getGraphForParameters(
                        const std::vector<TransformedVertex> &graphVertices,
                        const std::vector<Edge>              &graphEdges,
                        const std::vector<Real> &params,
                        std::vector<Point3<Real>> &points,
                        std::vector<Edge> &edges,
                        std::vector<Real> &thicknesses,
                        std::vector<Real> &blendingParams) const {
        if (params.size() != numParams())
            throw std::runtime_error("Invalid number of params.");

        edges = graphEdges;

        // Position the base graph vertices using params
        std::vector<Point3<Real>> baseGraphPos;
        baseGraphPos.reserve(m_baseVertices.size());
        for (size_t i = 0; i < m_baseVertices.size(); ++i) {
            const auto &pos = m_baseVertexPositioners[i];
            size_t offset = m_baseVertexVarOffsets[i].position;
            baseGraphPos.push_back(pos.template getPosition<Real>(&params[offset]));
        }

        points.clear(), points.reserve(graphVertices.size());
        // Determine the vertex positions from the base positions.
        for (const TransformedVertex &iv : graphVertices)
            points.push_back(iv.iso.apply(baseGraphPos.at(iv.origVertex)));

        // Determine thicknesses and blending parameters
        if (thicknessType() == ThicknessType::Edge)
            throw std::runtime_error("Edge thickness currently unimplemented"); // will be easy to implement with m_inflEdgeOrigin

        thicknesses   .clear(), thicknesses   .reserve(graphVertices.size());
        blendingParams.clear(), blendingParams.reserve(graphVertices.size());

        for (const TransformedVertex &iv : graphVertices) {
            const auto &vo = m_baseVertexVarOffsets.at(iv.origVertex);
            thicknesses   .push_back(params.at(vo.thickness));
            blendingParams.push_back(params.at(vo.blending));
        }
    }

    virtual double m_tolerance() const override { return PatternSymmetry::tolerance; }

    // Find the base vertex within symmetry tolerance of p
    // (or throw an exception if none exists).
    size_t m_findBaseVertex(const Point &p) const;

    // How many edges to traverse outward when adding meshing-cell-adjacent
    // vertices to the inflation graph.
    size_t m_inflationNeighborhoodEdgeDist;
};

#include "WireMesh.inl"

#endif /* end of include guard: WIREMESH_HH */<|MERGE_RESOLUTION|>--- conflicted
+++ resolved
@@ -54,11 +54,6 @@
 
 enum class ThicknessType { Vertex, Edge };
 
-<<<<<<< HEAD
-template<ThicknessType thicknessType_ = ThicknessType::Vertex,
-        class Symmetry_ = Symmetry::TriplyPeriodic<>>
-class WireMesh {
-=======
 // Stores the positions of all of a base vertex's variables in the
 // full parameter vector.
 // Variables can be vector-valued (e.g., position vars), in which case this
@@ -71,7 +66,6 @@
 // Parts of WireMesh's interface that can be implemented without the
 // PatternSymmetry template parameter (or nan be made virtual)
 class WireMeshBase {
->>>>>>> 9f413614
 public:
     using Point = Point3<double>;
     using Edge = std::pair<size_t, size_t>;
@@ -113,21 +107,6 @@
 
     size_t numParams() const { return numPositionParams() + numThicknessParams() + numBlendingParameters(); }
 
-<<<<<<< HEAD
-    // Determine the position parameters from the original embedded graph
-    // positions.
-    std::vector<double> defaultPositionParams() const {
-        size_t np = numPositionParams();
-        std::vector<double> positionParams(np);
-        size_t paramOffset = 0;
-        for (size_t i = 0; i < m_baseVertices.size(); ++i) {
-            m_baseVertexPositioners[i].getDoFsForPoint(m_baseVertices[i],
-                                                       &positionParams[paramOffset]);
-            paramOffset += m_baseVertexPositioners[i].numDoFs();
-        }
-        assert(paramOffset == np);
-        return positionParams;
-=======
     virtual std::vector<double> defaultPositionParams() const = 0;
 
     // Position parameters come first, followed by thickness and blending
@@ -138,7 +117,6 @@
         auto dtp = defaultThicknessParams(); params.insert(params.end(), dtp.begin(), dtp.end());
         auto dbp =  defaultBlendingParams(); params.insert(params.end(), dbp.begin(), dbp.end());
         return params;
->>>>>>> 9f413614
     }
 
     // TODO: MAKE CONFIGURABLE.
@@ -311,94 +289,7 @@
     // parameters with 1 appended).
     virtual void replicatedGraph(const std::vector<Isometry> &isometries,
                          std::vector<TransformedVertex> &outVertices,
-<<<<<<< HEAD
-                         std::vector<TransformedEdge  > &outEdges) const
-    {
-        std::vector<TransformedVertex> rVertices;
-        std::set<TransformedEdge>      rEdges;
-
-        // Determine the index of the first position parameter for each vertex
-        std::vector<size_t> vtxPosParamOffset;
-        size_t posParams = 0;
-        const size_t nparams = numParams();
-        for (const auto &bvp : m_baseVertexPositioners) {
-            vtxPosParamOffset.push_back(posParams);
-            posParams += bvp.numDoFs();
-        }
-
-        for (size_t ei = 0; ei < m_baseEdges.size(); ++ei) {
-            const auto &e = m_baseEdges[ei];
-            const size_t u = e.first, v = e.second;
-
-            auto pu = m_baseVertices.at(u),
-                    pv = m_baseVertices.at(v);
-
-            Eigen::Matrix3Xd uPosMap = m_baseVertexPositioners.at(u).getPositionMap(nparams, vtxPosParamOffset.at(u));
-            Eigen::Matrix3Xd vPosMap = m_baseVertexPositioners.at(v).getPositionMap(nparams, vtxPosParamOffset.at(v));
-
-            for (size_t isometryIndex = 0; isometryIndex < isometries.size(); isometryIndex++){
-                const auto &isometry = isometries[isometryIndex];
-                //for (const auto &isometry : isometries) {
-                auto mappedPu = isometry.apply(pu);
-                auto mappedPv = isometry.apply(pv);
-
-                const bool hasTranslation = isometry.hasTranslation();
-                const bool isIdentity = isometry.isIdentity();
-
-                size_t mappedUIdx = std::numeric_limits<size_t>::max(),
-                        mappedVIdx = std::numeric_limits<size_t>::max();
-                // Search for repeated vertices.
-                for (size_t i = 0; i < rVertices.size(); ++i) {
-                    if (rVertices[i].sqDistTo(mappedPu) < PatternSymmetry::tolerance) {
-                        if (!hasTranslation && !isIdentity) {// Translations will give different position maps, but this should be fine for orthotropic patterns
-                            if ((rVertices[i].posMap - isometry.xformMap(uPosMap)).squaredNorm() >= 1e-8) {
-                                std::cout << rVertices[i].posMap << std::endl;
-                                std::cout << isometry.xformMap(uPosMap) << std::endl;
-                            }
-                            assert((rVertices[i].posMap - isometry.xformMap(uPosMap)).squaredNorm() < 1e-8);
-                        }
-                        //assert(rVertices[i].origVertex == u); // Note: will fail on triply periodic; need constraints
-                        mappedUIdx = i;
-                    }
-                    if (rVertices[i].sqDistTo(mappedPv) < PatternSymmetry::tolerance) {
-                        if (!hasTranslation && !isIdentity) {
-                            if ((rVertices[i].posMap - isometry.xformMap(vPosMap)).squaredNorm() >= 1e-8) {
-                                std::cout << rVertices[i].posMap << std::endl;
-                                std::cout << isometry.xformMap(vPosMap) << std::endl;
-                            }
-                            std::cout << isometryIndex << std::endl;
-                            assert((rVertices[i].posMap - isometry.xformMap(vPosMap)).squaredNorm() < 1e-8);
-                        }
-                        //assert(rVertices[i].origVertex == v); // Note: will fail on triply periodic; need constraints
-                        mappedVIdx = i;
-                    }
-                }
-                // Add the mapped vertices if they are distinct from the
-                // existing ones.
-                if (mappedUIdx > rVertices.size()) {
-                    mappedUIdx = rVertices.size();
-                    rVertices.emplace_back(mappedPu, u, isometry, isometry.xformMap(uPosMap));
-                }
-                if (mappedVIdx > rVertices.size()) {
-                    mappedVIdx = rVertices.size();
-                    rVertices.emplace_back(mappedPv, v, isometry, isometry.xformMap(vPosMap));
-                }
-
-                TransformedEdge xfEdge(mappedUIdx, mappedVIdx, ei);
-                auto ret = rEdges.insert(xfEdge);
-                if (ret.second == false) // reflected already exists; verify it's from the same base edge
-                    assert(ret.first->origEdge == ei); // Note: will fail on triply periodic
-            }
-        }
-
-        outVertices = rVertices;
-        outEdges.clear(), outEdges.reserve(rEdges.size());
-        for (const auto &re : rEdges)
-            outEdges.push_back(re);
-    }
-=======
                          std::vector<TransformedEdge  > &outEdges) const override;
->>>>>>> 9f413614
 
     // Extract the replicated graph needed to validate printability (i.e. self
     // supporting check) and to determine the self supporting constraints for
