////////////////////////////////////////////////////////////////////////////////
// IsosurfaceInflatorImpl.hh
////////////////////////////////////////////////////////////////////////////////
/*! @file
//  Helper classes for IsosurfaceInflator that do all the actual implementation.
*/
//  Author:  Julian Panetta (jpanetta), julian.panetta@gmail.com
//  Company:  New York University
//  Created:  08/23/2017 17:24:39
////////////////////////////////////////////////////////////////////////////////
#ifndef ISOSURFACEINFLATORIMPL_HH
#define ISOSURFACEINFLATORIMPL_HH

#include "IsosurfaceInflator.hh"
#include "AutomaticDifferentiation.hh"
#include "PostProcess.hh"
#include "MesherBase.hh"
#include <type_traits>
#include <GlobalBenchmark.hh>

#include "rasterize.hh"

#include "IsosurfaceInflatorConfig.hh"
#include "PatternSignedDistance.hh"

#include <boost/algorithm/string.hpp>

class IsosurfaceInflator::Impl {
public:
<<<<<<< HEAD
    virtual std::vector<Real>  defaultParameters() const = 0;
    virtual size_t            numOptimizedParams() const = 0;
=======
    virtual std::vector<Real> defaultParameters(Real thickness = 0.07) const = 0;
    virtual size_t                numParams() const = 0;
>>>>>>> 2d4b3301
    virtual bool   isThicknessParam(size_t p) const = 0;
    virtual bool    isPositionParam(size_t p) const = 0;
    virtual bool    isBlendingParam(size_t p) const = 0;

    virtual       MeshingOptions &meshingOptions()       = 0;
    virtual const MeshingOptions &meshingOptions() const = 0;

    // Delegates to derived IsosurfaceInflatorImpl for WMesh-dependent stuff
    // (via the virtual functions below).
    void inflate(const std::vector<Real> &params) {
        inflatedParams = params;

        if (meshingOptions().debugLoadMeshPath.size()) {
            MeshIO::load(meshingOptions().debugLoadMeshPath, vertices, elements);
            // The normal/signed computation expects parameters to have been set
            m_setParameters(params);
        }
        else {
            meshPattern(params);
        }

        // Terminate after initial meshing, for debugging.
        if (m_noPostprocess) return;

        // std::cout << "Meshed params:";
        // for (Real p : params) std::cout << "\t" << p;
        // std::cout << std::endl;

        // Determine if meshed domain is 2D or 3D and postprocess accordingly
        BBox<Point> bbox(vertices);
        if (std::abs(bbox.dimensions()[2]) < 1e-8) postProcess<2>(vertices, elements, normalShapeVelocities, vertexNormals, *this, !_meshingOrthoCell(), generateFullPeriodCell, meshingCell(), meshingOptions(), m_cheapPostProcessing, m_nonPeriodicity);
        else                                       postProcess<3>(vertices, elements, normalShapeVelocities, vertexNormals, *this, !_meshingOrthoCell(), generateFullPeriodCell, meshingCell(), meshingOptions(), m_cheapPostProcessing, m_nonPeriodicity);

        if (meshingOptions().debugSVelPath.size()) {
            MSHFieldWriter writer(meshingOptions().debugSVelPath, vertices, elements);
            VectorField<Real, 3> normals(vertices.size());
            for (size_t i = 0; i < vertices.size(); ++i)
                normals(i) = vertexNormals[i];
            writer.addField("normals", normals, DomainType::PER_NODE);

            ScalarField<Real> vn(vertices.size());
            for (size_t p = 0; p < normalShapeVelocities.size(); ++p) {
                for (size_t i = 0; i < vertices.size(); ++i)
                    vn(i) = normalShapeVelocities[p][i];
                writer.addField("svel " + std::to_string(p), vn, DomainType::PER_NODE);
            }

#if 0
            // Get interpolated velocities
            using Mesh = LinearElasticity::Mesh<2, 1, LinearElasticity::HomogenousMaterialGetter<Materials::Constant>::template Getter>;
            LinearElasticity::Simulator<Mesh> sim(elements, vertices);
            const auto &mesh = sim.mesh();
            ShapeVelocityInterpolator interpolator(sim);
            VectorField<Real, 2> bvel(mesh.numBoundaryVertices());
            for (size_t p = 0; p < normalShapeVelocities.size(); ++p) {
                for (auto bv : mesh.boundaryVertices()) {
                    size_t vi = bv.volumeVertex().index();
                    bvel(bv.index()) = truncateFrom3D<Point2D>(vertexNormals.at(vi)) * normalShapeVelocities[p][vi];
                }
                auto vvel = interpolator.interpolate(sim, bvel);
                writer.addField("vvel " + std::to_string(p), vvel, DomainType::PER_NODE);
            }
#endif
        }
    }

    // Mesh the param (fills vertices, elements member arrays)
    virtual void meshPattern(const std::vector<Real> &params) = 0;

    // Rasterize to a density field on a 2D/3D grid
    // (Infer dimension from resolutionString, which specifies rasterization grid size along each dimension)
    virtual void rasterize(const std::vector<Real> &params, const std::string &resolutionString, const std::string &outPath) = 0;

    // Dump inflation graph
    virtual void dumpInflationGraph(const std::string &path, const std::vector<Real> &params) const = 0;

    // Derivative of signed distance function with respect to evaluation point
    virtual std::vector<Point> signedDistanceGradient(const std::vector<Point> &evalPoints) const = 0;

    // Derivative of signed distance function wrt each pattern parameter
    virtual std::vector<std::vector<Real>> signedDistanceParamPartials(const std::vector<Point> &evalPoints) const = 0;

    // Determine the degree of smoothing at each evaluation point (for debugging purposes)
    virtual std::pair<std::vector<Real>,std::vector<size_t>> smoothnessAtPoints(const std::vector<Point> &evalPoints) const = 0;

    // Debug the signed distance gradient, e.g. to diagnose nonzero z components
    // of 2D normals
    virtual Point trackSignedDistanceGradient(const Point &pt) const = 0;

    // Printability checks/constraints
    virtual bool isPrintable(const std::vector<Real> &params) const = 0;
    virtual Eigen::Matrix<Real, Eigen::Dynamic, Eigen::Dynamic>
        selfSupportingConstraints(const std::vector<Real> &params) const = 0;

    // Whether the inflator generates only the orthotropic symmetry base cell
    // (by default--reflectiveInflator will override this)
    virtual bool _meshingOrthoCell() const = 0;

    // Whether the inflator generates the full doubly- or triply-periodic mesh.
    virtual bool _meshingFullPeriodCell() const = 0;

    virtual bool hasOrthotropicSymmetry() const = 0;

    // The meshing cell box.
    virtual BBox<Point> meshingCell() const = 0;

    void clear() {
        vertices.clear(), elements.clear();
        normalShapeVelocities.clear();
        vertexNormals.clear();
        inflatedParams.clear();
    }

    virtual ~Impl() { }

    ////////////////////////////////////////////////////////////////////////////
    // "Private" data memebers
    ////////////////////////////////////////////////////////////////////////////
    // Chooses whether the full period cell is created in cases where the
    // representative cell is smaller (e.g. orthotropic patterns, whose base
    // cell is 1/8th the period cell).
    bool generateFullPeriodCell = true;
    // Chooses whether we mesh only the symmetry base cell and reflect to the
    // full period cell if necessary (default), or we mesh the full period cell
    // when generateFullPeriodCell == true
    bool reflectiveInflator = true;
    bool m_noPostprocess = false; // for debugging
    bool m_cheapPostProcessing = false; // only valid when using inflation alone
    std::vector<MeshIO::IOVertex>  vertices;
    std::vector<MeshIO::IOElement> elements;
    std::vector<std::vector<Real>> normalShapeVelocities;
    std::vector<Point>             vertexNormals;

    // The params that were most recently inflated (to which
    // (vertices, elements) correspond).
    std::vector<Real> inflatedParams;

    bool m_nonPeriodicity = false; // use together with NonPeriodic symmetry
protected:
    // Manually set the parameters in PatternSignedDistance instance
    // (useful if bypassing meshing for debugging).
    virtual void m_setParameters(const std::vector<Real> &params) = 0;
};

// The WMesh-dependent implementation details.
// E.g.: WMesh = WireMesh<Symmetry::Cubic<>>
template<class WMesh>
class IsosurfaceInflatorImpl : public IsosurfaceInflator::Impl {
public:
    using Point = IsosurfaceInflator::Point;
    typedef PatternSignedDistance<Real, WMesh> PSD;
    typedef typename WMesh::PatternSymmetry PatternSymmetry;
    IsosurfaceInflatorImpl(const std::string &wireMeshPath, std::unique_ptr<MesherBase> &&m, size_t inflationNeighborhoodEdgeDist)
        : wmesh(wireMeshPath, inflationNeighborhoodEdgeDist), pattern(wmesh), mesher(std::move(m)) {

        m_nonPeriodicity = std::is_same<PatternSymmetry, Symmetry::NonPeriodic<typename PatternSymmetry::Tolerance>>::value;
    }

    IsosurfaceInflatorImpl(const std::string &wireMeshPath, std::unique_ptr<MesherBase> &&m, const std::vector<bool> &paramsMask, const std::vector<double> &params, size_t inflationNeighborhoodEdgeDist)
            : wmesh(wireMeshPath, paramsMask, params, inflationNeighborhoodEdgeDist), pattern(wmesh), mesher(std::move(m)) {

        m_nonPeriodicity = std::is_same<PatternSymmetry, Symmetry::NonPeriodic<typename PatternSymmetry::Tolerance>>::value;
    }

    virtual void meshPattern(const std::vector<Real> &params) override {
#if 0
        std::cerr << "Meshing parameters:";
        for (auto p : params)
            std::cout << "\t" << p;
        std::cerr << std::endl;
#endif

        BENCHMARK_START_TIMER_SECTION("meshPattern");
        // Optional debugging graph output.
        const auto &config = IsosurfaceInflatorConfig::get();
        if (config.dumpInflationGraph())  { wmesh.saveInflationGraph(    config.inflationGraphPath, params); }
        if (config.dumpReplicatedGraph()) { wmesh.saveReplicatedBaseUnit(config.replicatedGraphPath); }
        if (config.dumpBaseUnitGraph())   { wmesh.saveBaseUnit(          config.baseUnitGraphPath); }

        pattern.setParameters(params, meshingOptions().jacobian, meshingOptions().jointBlendingMode);

        // Change the pattern's meshing domain if we're forcing meshing of the
        // full TriplyPeriodic base cell.
        if (generateFullPeriodCell && !reflectiveInflator)
            pattern.setBoundingBox(Symmetry::TriplyPeriodic<>::representativeMeshCell<Real>());

        mesher->meshInterfaceConsistently = !_meshingOrthoCell() ||
                                            meshingOptions().forceConsistentInterfaceMesh;

        mesher->mesh(pattern, this->vertices, this->elements);
        BENCHMARK_STOP_TIMER_SECTION("meshPattern");
        // cout << vertices.size() << " vertices, " << elements.size() << " elements" << endl;
    }

    // Rasterize to a indicator scalar field on a 2D/3D grid
    // (Infer dimension from resolutionString, which specifies rasterization grid size along each dimension)
    virtual void rasterize(const std::vector<Real> &params, const std::string &resolutionString, const std::string &outPath) override {
        pattern.setParameters(params, meshingOptions().jacobian, meshingOptions().jointBlendingMode);

        std::vector<MeshIO::IOVertex > vertices;
        std::vector<MeshIO::IOElement> elements;
        ScalarField<Real> indicator;


        std::vector<std::string> sizeStrings;
        boost::split(sizeStrings, resolutionString, boost::is_any_of(",x"));
        std::vector<size_t> sizes;
        for (auto &s : sizeStrings) sizes.push_back(std::stoul(s));
        ::rasterize(pattern, sizes, vertices, elements, indicator);

        auto type = (sizes.size() == 2) ? MeshIO::MESH_QUAD : MeshIO::MESH_HEX;
        MSHFieldWriter writer(outPath, vertices, elements, type);
        writer.addField("indicator", indicator, DomainType::PER_ELEMENT);
    }

    // Dump inflation graph
    virtual void dumpInflationGraph(const std::string &path, const std::vector<Real> &params) const override {
        wmesh.saveInflationGraph(path, params);
    }

    // Note: when reflectiveInflator = false, the mesher generates the full
    // period cell.
    virtual bool _meshingOrthoCell() const override {
        return std::is_base_of<Symmetry::Orthotropic<typename PatternSymmetry::Tolerance>,
                               PatternSymmetry>::value
               && (reflectiveInflator || !generateFullPeriodCell);
    }

    // Note: when reflectiveInflator = false, the mesher generates the full
    // period cell.
    virtual bool _meshingFullPeriodCell() const override {
        return generateFullPeriodCell || !hasOrthotropicSymmetry();
    }

    virtual bool hasOrthotropicSymmetry() const override {
        return !(std::is_same<PatternSymmetry, Symmetry::TriplyPeriodic<typename PatternSymmetry::Tolerance>>::value
              || std::is_same<PatternSymmetry, Symmetry::DoublyPeriodic<typename PatternSymmetry::Tolerance>>::value);
    }

    // The meshing cell box.
    virtual BBox<Point> meshingCell() const override { return PatternSymmetry::template representativeMeshCell<Real>(); }

    // Derivative of signed distance function with respect to evaluation point
    // (autodiff-based).
    virtual std::vector<Point> signedDistanceGradient(const std::vector<Point> &evalPoints) const override {
        std::vector<Point> distGradX(evalPoints.size());
#if !SKIP_SVEL
        // Scalar supporting 3D spatial gradient
        using ADScalar = Eigen::AutoDiffScalar<Vector3<Real>>;
        using Pt = Point3<ADScalar>;
        const size_t nEvals = evalPoints.size();

        auto evalAtPtIdx = [&](size_t p) {
            Pt x(ADScalar(evalPoints[p][0], 3, 0),
                 ADScalar(evalPoints[p][1], 3, 1),
                 ADScalar(evalPoints[p][2], 3, 2));
            ADScalar dist = pattern.signedDistance(x);
            distGradX[p]  = dist.derivatives();
        };

#if USE_TBB
        tbb::parallel_for(
            tbb::blocked_range<size_t>(0, nEvals),
            [&](const tbb::blocked_range<size_t> &r) {
                for (size_t p = r.begin(); p < r.end(); ++p) evalAtPtIdx(p);
            });
#else
        for (size_t p = 0; p < nEvals; ++p) evalAtPtIdx(p);
#endif
#else   // SKIP_SVEL
        for (auto &p : distGradX)
            p = Point(1, 0, 0);
#endif // !SKIP_SVEL
        return distGradX;
    }

    virtual Point trackSignedDistanceGradient(const Point &pt) const override {
#if !SKIP_SVEL
        // Scalar supporting 3D spatial gradient
        using ADScalar = Eigen::AutoDiffScalar<Vector3<Real>>;
        using Pt = Point3<ADScalar>;
        Pt x(ADScalar(pt[0], 3, 0),
             ADScalar(pt[1], 3, 1),
             ADScalar(pt[2], 3, 2));
        ADScalar dist = pattern.template signedDistance<ADScalar, true>(x);
        return dist.derivatives();
#else
        return Point(1, 0, 0);
#endif
    }

    // Derivative of signed distance function with respect to each pattern
    // parameter (autodiff-based).
    virtual std::vector<std::vector<Real>> signedDistanceParamPartials(const std::vector<Point> &evalPoints) const override {
        const size_t nEvals = evalPoints.size(),
                    nParams = pattern.numOptimizedParams();
        std::vector<std::vector<Real>> partials(nParams, std::vector<Real>(nEvals));
#if !SKIP_SVEL
        // Scalar supporting derivatives with respect to each pattern parameter
        using PVec = Eigen::Matrix<Real, Eigen::Dynamic, 1>;
        using ADScalar = Eigen::AutoDiffScalar<PVec>;

        assert(inflatedParams.size() == nParams);

        PatternSignedDistance<ADScalar, WMesh> patternAutodiff(wmesh);
        std::vector<ADScalar> params;
        params.reserve(params.size());
        for (size_t p = 0; p < nParams; ++p)
            params.emplace_back(inflatedParams[p], nParams, p);
        patternAutodiff.setParameters(params, meshingOptions().jacobian, meshingOptions().jointBlendingMode);

        auto evalAtPtIdx = [&](size_t e) {
            ADScalar sd = patternAutodiff.signedDistance(evalPoints[e].template cast<ADScalar>().eval());
            Real sdOrig = pattern.signedDistance(evalPoints[e]);
            if (std::abs(stripAutoDiff(sd) - sdOrig) > 1.25e-2) {
                throw std::runtime_error("Incorrect signed distance computed by autodiff version: differ by " + std::to_string(std::abs(stripAutoDiff(sd) - sdOrig)));
            }

            for (size_t p = 0; p < nParams; ++p) {
                partials[p][e] = sd.derivatives()[p];
                if (std::isnan(partials[p][e])) {
                    std::cerr << "nan sd partial " << p << " at evaluation point "
                              << evalPoints[e] << std::endl;
                    std::cerr << "sd at pt:\t" << pattern.signedDistance(evalPoints[e]) << std::endl;
                    std::cerr << "autodiff sd at pt:\t" << sd << std::endl;
                    // throw std::runtime_error("nan sd");
                }
            }
        };
#if USE_TBB
        tbb::parallel_for(
            tbb::blocked_range<size_t>(0, nEvals),
            [&](const tbb::blocked_range<size_t> &r) {
                for (size_t e = r.begin(); e < r.end(); ++e) evalAtPtIdx(e);
            });
#else
        for (size_t e = 0; e < nEvals; ++e) evalAtPtIdx(e);
#endif
#endif // !SKIP_SVEL
        return partials;
    }

    // Determine the degree of smoothing at each evaluation point (for debugging purposes)
    virtual std::pair<std::vector<Real>,std::vector<size_t>> smoothnessAtPoints(const std::vector<Point> &evalPoints) const override {
        std::vector<Real> smoothness;
        std::vector<size_t> closestVtx;
        smoothness.reserve(evalPoints.size()), closestVtx.reserve(evalPoints.size());
        for (const auto &pt : evalPoints) {
            Real s;
            size_t vtx;
            std::tie(s, vtx) = pattern.smoothnessAndClosestVtx(pt);
            smoothness.push_back(s);
            closestVtx.push_back(vtx);
        }
        return std::make_pair(smoothness, closestVtx);
    }

    virtual ~IsosurfaceInflatorImpl() { }

<<<<<<< HEAD
    virtual std::vector<Real> defaultParameters() const override { return wmesh.defaultParameters(); }
    virtual size_t           numOptimizedParams() const override { return wmesh.numFilteredInParams(); }
=======
    virtual std::vector<Real> defaultParameters(Real t) const override { return wmesh.defaultParameters(t); }
    virtual size_t               numParams() const override { return wmesh.numParams(); }
>>>>>>> 2d4b3301
    virtual bool  isThicknessParam(size_t p) const override { return wmesh.isThicknessParam(p); }
    virtual bool   isPositionParam(size_t p) const override { return wmesh.isPositionParam(p); }
    virtual bool   isBlendingParam(size_t p) const override { return wmesh.isBlendingParam(p); }

    virtual       MeshingOptions &meshingOptions()       override { return mesher->meshingOptions; }
    virtual const MeshingOptions &meshingOptions() const override { return mesher->meshingOptions; }

    // Printability checks/constraints
    virtual bool isPrintable(const std::vector<Real> &params) const override {
        return wmesh.isPrintable(params);
    }

    virtual Eigen::Matrix<Real, Eigen::Dynamic, Eigen::Dynamic>
        selfSupportingConstraints(const std::vector<Real> &params) const override {
        return wmesh.selfSupportingConstraints(params);
    }

    WMesh wmesh;
    PSD pattern;
    std::unique_ptr<MesherBase> mesher;
protected:
    virtual void m_setParameters(const std::vector<Real> &params) override {
        pattern.setParameters(params, meshingOptions().jacobian, meshingOptions().jointBlendingMode);
    }
};

#endif /* end of include guard: ISOSURFACEINFLATORIMPL_HH */<|MERGE_RESOLUTION|>--- conflicted
+++ resolved
@@ -27,13 +27,8 @@
 
 class IsosurfaceInflator::Impl {
 public:
-<<<<<<< HEAD
-    virtual std::vector<Real>  defaultParameters() const = 0;
+    virtual std::vector<Real> defaultParameters(Real thickness = 0.07) const = 0;
     virtual size_t            numOptimizedParams() const = 0;
-=======
-    virtual std::vector<Real> defaultParameters(Real thickness = 0.07) const = 0;
-    virtual size_t                numParams() const = 0;
->>>>>>> 2d4b3301
     virtual bool   isThicknessParam(size_t p) const = 0;
     virtual bool    isPositionParam(size_t p) const = 0;
     virtual bool    isBlendingParam(size_t p) const = 0;
@@ -393,13 +388,8 @@
 
     virtual ~IsosurfaceInflatorImpl() { }
 
-<<<<<<< HEAD
-    virtual std::vector<Real> defaultParameters() const override { return wmesh.defaultParameters(); }
+    virtual std::vector<Real> defaultParameters(Real t) const override { return wmesh.defaultParameters(t); }
     virtual size_t           numOptimizedParams() const override { return wmesh.numFilteredInParams(); }
-=======
-    virtual std::vector<Real> defaultParameters(Real t) const override { return wmesh.defaultParameters(t); }
-    virtual size_t               numParams() const override { return wmesh.numParams(); }
->>>>>>> 2d4b3301
     virtual bool  isThicknessParam(size_t p) const override { return wmesh.isThicknessParam(p); }
     virtual bool   isPositionParam(size_t p) const override { return wmesh.isPositionParam(p); }
     virtual bool   isBlendingParam(size_t p) const override { return wmesh.isBlendingParam(p); }
