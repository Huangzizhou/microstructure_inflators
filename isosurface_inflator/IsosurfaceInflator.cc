--- conflicted
+++ resolved
@@ -42,15 +42,9 @@
 void IsosurfaceInflator::inflate(const vector<Real> &params) { m_imp->inflate(params); }
 void IsosurfaceInflator::dumpInflationGraph(const std::string &path, const std::vector<Real> &params) const { m_imp->dumpInflationGraph(path, params); }
 
-<<<<<<< HEAD
-vector<Real> IsosurfaceInflator::defaultParameters()        const { return m_imp->defaultParameters(); }
+void IsosurfaceInflator::rasterize(const vector<Real> &params, const std::string &resolution, const std::string &outPath) { m_imp->rasterize(params, resolution, outPath); }
 size_t       IsosurfaceInflator::numParams()                const { return m_imp->numOptimizedParams(); }
-=======
-void IsosurfaceInflator::rasterize(const vector<Real> &params, const std::string &resolution, const std::string &outPath) { m_imp->rasterize(params, resolution, outPath); }
-
 vector<Real> IsosurfaceInflator::defaultParameters(Real t)  const { return m_imp->defaultParameters(t); }
-size_t       IsosurfaceInflator::numParams()                const { return m_imp->numParams(); }
->>>>>>> 2d4b3301
 bool         IsosurfaceInflator::isThicknessParam(size_t p) const { return m_imp->isThicknessParam(p); }
 bool         IsosurfaceInflator:: isPositionParam(size_t p) const { return m_imp->isPositionParam(p); }
 bool         IsosurfaceInflator:: isBlendingParam(size_t p) const { return m_imp->isBlendingParam(p); }
