--- conflicted
+++ resolved
@@ -186,15 +186,10 @@
     using Point = IsosurfaceInflator::Point;
     typedef PatternSignedDistance<Real, WMesh> PSD;
     typedef typename WMesh::PatternSymmetry PatternSymmetry;
-<<<<<<< HEAD
-    IsosurfaceInflatorImpl(const string &wireMeshPath)
-            : wmesh(wireMeshPath), pattern(wmesh) { }
-=======
     IsosurfaceInflatorImpl(const string &wireMeshPath, std::unique_ptr<MesherBase> &&m, size_t inflationNeighborhoodEdgeDist)
         : wmesh(wireMeshPath, inflationNeighborhoodEdgeDist), pattern(wmesh), mesher(std::move(m)) {
         mesher->periodic = !_meshingOrthoCell();
     }
->>>>>>> 9f413614
 
     virtual void meshPattern(const vector<Real> &params) override {
         // std::cout << "Meshing parameters:";
@@ -846,35 +841,23 @@
     }
     else if (type == "2D_orthotropic") {
 #if 1
-<<<<<<< HEAD
-        m_imp = new IsosurfaceInflatorImpl<WireMesh<ThicknessType::Vertex, Symmetry::Orthotropic<>>, MidplaneMesher>(
-                wireMeshPath);
-=======
         m_imp = new IsosurfaceInflatorImpl<WireMesh<Symmetry::Orthotropic<>>>(wireMeshPath, Future::make_unique<MidplaneMesher>(), inflationNeighborhoodEdgeDist);
->>>>>>> 9f413614
 #else
         throw std::runtime_error("Disabled.");
 #endif
     }
-<<<<<<< HEAD
-    else if (type == "2D_parallelogram") {
-#if 1
-        m_imp = new IsosurfaceInflatorImpl<WireMesh<ThicknessType::Vertex, Symmetry::Parallelogram<>>, MidplaneMesher>(
-                wireMeshPath);
-=======
     else if (type == "2D_doubly_periodic") {
 #if 1
         m_imp = new IsosurfaceInflatorImpl<WireMesh<Symmetry::TriplyPeriodic<>>>(wireMeshPath, Future::make_unique<MidplaneMesher>(), inflationNeighborhoodEdgeDist);
->>>>>>> 9f413614
 #else
         throw std::runtime_error("Disabled.");
 #endif
     }
-    else if (type == "2D_triply_periodic") {
+    else if (type == "2D_parallelogram") {
 #if 1
-        m_imp = new IsosurfaceInflatorImpl<WireMesh<ThicknessType::Vertex, Symmetry::TriplyPeriodic<>>, MidplaneMesher>(wireMeshPath);
-#else
-        throw std::runtime_error("Disabled");
+        //m_imp = new IsosurfaceInflatorImpl<WireMesh<ThicknessType::Vertex, Symmetry::Parallelogram<>>, Future::make_unique<MidplaneMesher>(), inflationNeighborhoodEdgeDist);
+#else
+        throw std::runtime_error("Disabled.");
 #endif
     }
     else throw runtime_error("Unknown inflator type: " + type);
